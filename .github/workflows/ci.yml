--- conflicted
+++ resolved
@@ -1,13 +1,7 @@
 name: CI
 on:
-<<<<<<< HEAD
-  push:
-    branches:
-      - 6.2.x
-=======
   schedule:
     - cron: '30 9 * * *'
->>>>>>> b82a0dd3
 concurrency:
   group: ${{ github.workflow }}-${{ github.ref }}
 jobs:
