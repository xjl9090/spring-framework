--- conflicted
+++ resolved
@@ -71,20 +71,11 @@
 						field.getName());
 	}
 
-<<<<<<< HEAD
-	static class MockitoConf {
+	static class TestCase {
+
 		@MockitoBean
 		@MockitoSpyBean
-		public @Nullable ExampleService a;
-=======
-
-	static class TestCase {
-
-		@Nullable
-		@MockitoBean
-		@MockitoSpyBean
-		Integer number;
->>>>>>> 3c3b8c7a
+		public @Nullable Integer number;
 	}
 
 }