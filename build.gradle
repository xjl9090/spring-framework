plugins {
	id 'io.spring.dependency-management' version '1.0.9.RELEASE' apply false
	id 'io.spring.nohttp' version '0.0.5.RELEASE'
	id 'org.jetbrains.kotlin.jvm' version '1.4.0' apply false
	id 'org.jetbrains.dokka' version '0.10.1' apply false
	id 'org.asciidoctor.jvm.convert' version '2.4.0'
	id 'de.undercouch.download' version '4.1.1'
	id "io.freefair.aspectj" version '5.1.1' apply false
	id "com.github.ben-manes.versions" version '0.28.0'
	id "me.champeau.gradle.jmh" version "0.5.0" apply false
}

ext {
	moduleProjects = subprojects.findAll { it.name.startsWith("spring-") }
	javaProjects = subprojects - project(":framework-bom")
	withoutJclOverSlf4j = {
		exclude group: "org.slf4j", name: "jcl-over-slf4j"
	}
}

configure(allprojects) { project ->
	apply plugin: "io.spring.dependency-management"

	dependencyManagement {
		imports {
			mavenBom "com.fasterxml.jackson:jackson-bom:2.11.2"
			mavenBom "io.netty:netty-bom:4.1.51.Final"
			mavenBom "io.projectreactor:reactor-bom:2020.0.0-SNAPSHOT"
			mavenBom "io.r2dbc:r2dbc-bom:Arabba-SR5"
			mavenBom "io.rsocket:rsocket-bom:1.1.0-SNAPSHOT"
			mavenBom "org.eclipse.jetty:jetty-bom:9.4.31.v20200723"
			mavenBom "org.jetbrains.kotlin:kotlin-bom:1.4.0"
			mavenBom "org.jetbrains.kotlinx:kotlinx-coroutines-bom:1.3.9"
			mavenBom "org.junit:junit-bom:5.7.0-RC1"
		}
		dependencies {
			dependencySet(group: 'org.apache.logging.log4j', version: '2.13.3') {
				entry 'log4j-api'
				entry 'log4j-core'
				entry 'log4j-slf4j-impl'
				entry 'log4j-jul'
			}
			dependency "org.slf4j:slf4j-api:1.7.30"
			dependency("com.google.code.findbugs:findbugs:3.0.1") {
				exclude group: "dom4j", name: "dom4j"
			}
			dependency "com.google.code.findbugs:jsr305:3.0.2"

			dependencySet(group: 'org.aspectj', version: '1.9.6') {
				entry 'aspectjrt'
				entry 'aspectjtools'
				entry 'aspectjweaver'
			}
			dependencySet(group: 'org.codehaus.groovy', version: '3.0.5') {
				entry 'groovy'
				entry 'groovy-jsr223'
				entry 'groovy-templates'  // requires findbugs for warning-free compilation
				entry 'groovy-test'
				entry 'groovy-xml'
			}

			dependency "io.reactivex:rxjava:1.3.8"
			dependency "io.reactivex:rxjava-reactive-streams:1.2.1"
			dependency "io.reactivex.rxjava2:rxjava:2.2.19"
			dependency "io.reactivex.rxjava3:rxjava:3.0.6"
			dependency "io.projectreactor.tools:blockhound:1.0.2.RELEASE"

			dependency "com.caucho:hessian:4.0.63"
			dependency "com.fasterxml:aalto-xml:1.2.2"
			dependency("com.fasterxml.woodstox:woodstox-core:6.1.1") {
				exclude group: "stax", name: "stax-api"
			}
			dependency "com.google.code.gson:gson:2.8.6"
			dependency "com.google.protobuf:protobuf-java-util:3.13.0"
			dependency "com.googlecode.protobuf-java-format:protobuf-java-format:1.4"
			dependency("com.thoughtworks.xstream:xstream:1.4.12") {
				exclude group: "xpp3", name: "xpp3_min"
				exclude group: "xmlpull", name: "xmlpull"
			}
			dependency "org.apache.johnzon:johnzon-jsonb:1.2.8"
			dependency("org.codehaus.jettison:jettison:1.3.8") {
				exclude group: "stax", name: "stax-api"
			}
			dependencySet(group: 'org.jibx', version: '1.3.3') {
				entry 'jibx-bind'
				entry 'jibx-run'
			}
			dependency "org.ogce:xpp3:1.1.6"
			dependency "org.yaml:snakeyaml:1.26"

			dependency "com.h2database:h2:1.4.200"
			dependency "com.github.ben-manes.caffeine:caffeine:2.8.5"
			dependency "com.github.librepdf:openpdf:1.3.20"
			dependency "com.rometools:rome:1.15.0"
			dependency "commons-io:commons-io:2.5"
			dependency "io.vavr:vavr:0.10.3"
			dependency "net.sf.jopt-simple:jopt-simple:5.0.4"
			dependencySet(group: 'org.apache.activemq', version: '5.16.0') {
				entry 'activemq-broker'
				entry('activemq-kahadb-store') {
					exclude group: "org.springframework", name: "spring-context"
				}
				entry 'activemq-stomp'
			}
			dependency "org.apache.bcel:bcel:6.0"
			dependency "org.apache.commons:commons-pool2:2.8.0"
			dependencySet(group: 'org.apache.derby', version: '10.14.2.0') {
				entry 'derby'
				entry 'derbyclient'
			}
			dependency "org.apache.poi:poi-ooxml:4.1.2"
			dependency "org.apache-extras.beanshell:bsh:2.0b6"
			dependency "org.freemarker:freemarker:2.3.30"
			dependency "org.hsqldb:hsqldb:2.5.1"
			dependency "org.quartz-scheduler:quartz:2.3.2"
			dependency "org.codehaus.fabric3.api:commonj:1.1.0"
			dependency "net.sf.ehcache:ehcache:2.10.6"
			dependency "org.ehcache:jcache:1.0.1"
			dependency "org.ehcache:ehcache:3.4.0"
			dependency "org.hibernate:hibernate-core:5.4.21.Final"
			dependency "org.hibernate:hibernate-validator:6.1.5.Final"
			dependency "org.webjars:webjars-locator-core:0.45"
			dependency "org.webjars:underscorejs:1.8.3"

			dependencySet(group: 'org.apache.tomcat', version: '9.0.37') {
				entry 'tomcat-util'
				entry('tomcat-websocket') {
					exclude group: "org.apache.tomcat", name: "tomcat-websocket-api"
					exclude group: "org.apache.tomcat", name: "tomcat-servlet-api"
				}
			}
			dependencySet(group: 'org.apache.tomcat.embed', version: '9.0.37') {
				entry 'tomcat-embed-core'
				entry 'tomcat-embed-websocket'
			}
<<<<<<< HEAD
			dependencySet(group: 'io.undertow', version: '2.1.3.Final') {
=======
			dependencySet(group: 'io.undertow', version: '2.0.31.Final') {
>>>>>>> 4f0f2988
				entry 'undertow-core'
				entry('undertow-websockets-jsr') {
					exclude group: "org.jboss.spec.javax.websocket", name: "jboss-websocket-api_1.1_spec"
				}
				entry('undertow-servlet') {
					exclude group: "org.jboss.spec.javax.servlet", name: "jboss-servlet-api_3.1_spec"
					exclude group: "org.jboss.spec.javax.annotation", name: "jboss-annotations-api_1.2_spec"
				}
			}

			dependencySet(group: 'com.squareup.okhttp3', version: '3.14.9') {
				entry 'okhttp'
				entry 'mockwebserver'
			}
			dependency("org.apache.httpcomponents:httpclient:4.5.12") {
				exclude group: "commons-logging", name: "commons-logging"
			}
			dependency("org.apache.httpcomponents:httpasyncclient:4.1.4") {
				exclude group: "commons-logging", name: "commons-logging"
			}
			dependency 'org.apache.httpcomponents.client5:httpclient5:5.0.1'
			dependency 'org.apache.httpcomponents.core5:httpcore5-reactive:5.0.1'
			dependency "org.eclipse.jetty:jetty-reactive-httpclient:1.1.4"

			dependency "org.jruby:jruby:9.2.13.0"
			dependency "org.python:jython-standalone:2.7.1"
			dependency "org.mozilla:rhino:1.7.11"

			dependency "commons-fileupload:commons-fileupload:1.4"
			dependency "org.synchronoss.cloud:nio-multipart-parser:1.1.0"

			dependency("org.dom4j:dom4j:2.1.3") {
				exclude group: "jaxen", name: "jaxen"
				exclude group: "net.java.dev.msv", name: "xsdlib"
				exclude group: "pull-parser", name: "pull-parser"
				exclude group: "xpp3", name: "xpp3"
			}
			dependency("jaxen:jaxen:1.2.0") {
				exclude group: "dom4j", name: "dom4j"
			}

			dependency("junit:junit:4.13") {
				exclude group: "org.hamcrest", name: "hamcrest-core"
			}
			dependency("de.bechte.junit:junit-hierarchicalcontextrunner:4.12.1") {
				exclude group: "junit", name: "junit"
			}
			dependency "org.testng:testng:7.3.0"
			dependency "org.hamcrest:hamcrest:2.1"
			dependency "org.awaitility:awaitility:3.1.6"
			dependency "org.assertj:assertj-core:3.17.2"
			dependencySet(group: 'org.xmlunit', version: '2.6.2') {
				entry 'xmlunit-assertj'
				entry('xmlunit-matchers') {
					exclude group: "org.hamcrest", name: "hamcrest-core"
				}
			}
			dependencySet(group: 'org.mockito', version: '3.5.7') {
				entry('mockito-core') {
					exclude group: "org.hamcrest", name: "hamcrest-core"
				}
				entry 'mockito-junit-jupiter'
			}
			dependency "io.mockk:mockk:1.10.0"

			dependency("net.sourceforge.htmlunit:htmlunit:2.43.0") {
				exclude group: "commons-logging", name: "commons-logging"
			}
			dependency("org.seleniumhq.selenium:htmlunit-driver:2.43.1") {
				exclude group: "commons-logging", name: "commons-logging"
			}
			dependency("org.seleniumhq.selenium:selenium-java:3.141.59") {
				exclude group: "commons-logging", name: "commons-logging"
				exclude group: "io.netty", name: "netty"
			}
			dependency "org.skyscreamer:jsonassert:1.5.0"
			dependency "com.jayway.jsonpath:json-path:2.4.0"
			dependency "org.bouncycastle:bcpkix-jdk15on:1.66"

			dependencySet(group: 'org.apache.tiles', version: '3.0.8') {
				entry 'tiles-api'
				entry('tiles-core', withoutJclOverSlf4j)
				entry('tiles-servlet', withoutJclOverSlf4j)
				entry('tiles-jsp', withoutJclOverSlf4j)
				entry('tiles-el', withoutJclOverSlf4j)
				entry('tiles-extras') {
					exclude group: "org.springframework", name: "spring-web"
					exclude group: "org.slf4j", name: "jcl-over-slf4j"
				}
			}
			dependency("org.apache.taglibs:taglibs-standard-jstlel:1.2.5") {
				exclude group: "org.apache.taglibs", name: "taglibs-standard-spec"
			}

			dependency "com.ibm.websphere:uow:6.0.2.17"
			dependency "com.jamonapi:jamon:2.82"
			dependency "joda-time:joda-time:2.10.6"
			dependency "org.eclipse.persistence:org.eclipse.persistence.jpa:2.7.7"
			dependency "org.javamoney:moneta:1.3"

			dependency "com.sun.activation:javax.activation:1.2.0"
			dependency "com.sun.mail:javax.mail:1.6.2"
			dependencySet(group: 'com.sun.xml.bind', version: '2.3.0.1') {
				entry 'jaxb-core'
				entry 'jaxb-impl'
				entry 'jaxb-xjc'
			}

			dependency "javax.activation:javax.activation-api:1.2.0"
			dependency "javax.annotation:javax.annotation-api:1.3.2"
			dependency "javax.cache:cache-api:1.1.0"
			dependency "javax.ejb:javax.ejb-api:3.2"
			dependency "javax.el:javax.el-api:3.0.1-b04"
			dependency "javax.enterprise.concurrent:javax.enterprise.concurrent-api:1.0"
			dependency "javax.faces:javax.faces-api:2.2"
			dependency "javax.inject:javax.inject:1"
			dependency "javax.inject:javax.inject-tck:1"
			dependency "javax.interceptor:javax.interceptor-api:1.2.2"
			dependency "javax.jms:javax.jms-api:2.0.1"
			dependency "javax.json:javax.json-api:1.1.4"
			dependency "javax.json.bind:javax.json.bind-api:1.0"
			dependency "javax.mail:javax.mail-api:1.6.2"
			dependency "javax.money:money-api:1.0.3"
			dependency "javax.resource:javax.resource-api:1.7.1"
			dependency "javax.servlet:javax.servlet-api:4.0.1"
			dependency "javax.servlet.jsp:javax.servlet.jsp-api:2.3.2-b02"
			dependency "javax.servlet.jsp.jstl:javax.servlet.jsp.jstl-api:1.2.1"
			dependency "javax.transaction:javax.transaction-api:1.3"
			dependency "javax.validation:validation-api:2.0.1.Final"
			dependency "javax.websocket:javax.websocket-api:1.1"
			dependency "javax.xml.bind:jaxb-api:2.3.1"
			dependency "javax.xml.ws:jaxws-api:2.3.1"

			dependency "org.eclipse.persistence:javax.persistence:2.2.0"

			// Substitute for "javax.management:jmxremote_optional:1.0.1_04" which
			// is not available on Maven Central
			dependency "org.glassfish.external:opendmk_jmxremote_optional_jar:1.0-b01-ea"
			dependency "org.glassfish:javax.el:3.0.1-b08"
			dependency "org.glassfish.main:javax.jws:4.0-b33"
			dependency "org.glassfish.tyrus:tyrus-container-servlet:1.13.1"
		}
		generatedPomCustomization {
			enabled = false
		}
		resolutionStrategy {
			cacheChangingModulesFor 0, "seconds"
		}
		repositories {
			mavenCentral()
			maven { url "https://repo.spring.io/libs-spring-framework-build" }
			maven { url "https://repo.spring.io/snapshot" } // Reactor
			maven { url "https://oss.jfrog.org/artifactory/oss-snapshot-local" } // RSocket
		}
	}
	configurations.all {
		resolutionStrategy {
			cacheChangingModulesFor 0, "seconds"
			cacheDynamicVersionsFor 0, "seconds"
		}
	}
}

configure([rootProject] + javaProjects) { project ->
	group = "org.springframework"

	apply plugin: "java"
	apply plugin: "java-test-fixtures"
	apply plugin: "checkstyle"
	apply plugin: 'org.springframework.build.compile'
	apply from: "${rootDir}/gradle/custom-java-home.gradle"
	apply from: "${rootDir}/gradle/ide.gradle"

	pluginManager.withPlugin("kotlin") {
		apply plugin: "org.jetbrains.dokka"
		compileKotlin {
			kotlinOptions {
				jvmTarget = "1.8"
				languageVersion = "1.3"
				apiVersion = "1.3"
				freeCompilerArgs = ["-Xjsr305=strict"]
				allWarningsAsErrors = true
			}
		}
		compileTestKotlin {
			kotlinOptions {
				jvmTarget = "1.8"
				freeCompilerArgs = ["-Xjsr305=strict"]
			}
		}
	}

	test {
		useJUnitPlatform()
		include(["**/*Tests.class", "**/*Test.class"])
		systemProperty("java.awt.headless", "true")
		systemProperty("testGroups", project.properties.get("testGroups"))
		systemProperty("io.netty.leakDetection.level", "paranoid")
	}

	checkstyle {
		toolVersion = "8.36"
		configDirectory.set(rootProject.file("src/checkstyle"))
	}

	dependencies {
		testCompile("org.junit.jupiter:junit-jupiter-api")
		testCompile("org.junit.jupiter:junit-jupiter-params")
		testCompile("org.mockito:mockito-core")
		testCompile("org.mockito:mockito-junit-jupiter")
		testCompile("io.mockk:mockk")
		testCompile("org.assertj:assertj-core")
		// Pull in the latest JUnit 5 Launcher API to ensure proper support in IDEs.
		testRuntime("org.junit.platform:junit-platform-launcher")
		testRuntime("org.junit.jupiter:junit-jupiter-engine")
		testRuntime("org.apache.logging.log4j:log4j-core")
		testRuntime("org.apache.logging.log4j:log4j-slf4j-impl")
		testRuntime("org.apache.logging.log4j:log4j-jul")
		// JSR-305 only used for non-required meta-annotations
		compileOnly("com.google.code.findbugs:jsr305")
		testCompileOnly("com.google.code.findbugs:jsr305")
		checkstyle("io.spring.javaformat:spring-javaformat-checkstyle:0.0.15")
	}

	ext.javadocLinks = [
			"https://docs.oracle.com/javase/8/docs/api/",
			"https://docs.oracle.com/javaee/7/api/",
			"https://docs.oracle.com/cd/E13222_01/wls/docs90/javadocs/",  // CommonJ
			"https://www.ibm.com/support/knowledgecenter/SS7JFU_8.5.5/com.ibm.websphere.javadoc.doc/web/apidocs/",
			"https://glassfish.java.net/nonav/docs/v3/api/",
			"https://docs.jboss.org/jbossas/javadoc/4.0.5/connector/",
			"https://docs.jboss.org/jbossas/javadoc/7.1.2.Final/",
			"https://tiles.apache.org/tiles-request/apidocs/",
			"https://tiles.apache.org/framework/apidocs/",
			"https://www.eclipse.org/aspectj/doc/released/aspectj5rt-api/",
			"https://www.ehcache.org/apidocs/2.10.4/",
			"https://www.quartz-scheduler.org/api/2.3.0/",
			"https://fasterxml.github.io/jackson-core/javadoc/2.10/",
			"https://fasterxml.github.io/jackson-databind/javadoc/2.10/",
			"https://fasterxml.github.io/jackson-dataformat-xml/javadoc/2.10/",
			"https://hc.apache.org/httpcomponents-client-ga/httpclient/apidocs/",
			"https://junit.org/junit4/javadoc/4.13/",
			"https://junit.org/junit5/docs/5.6.2/api/"
	] as String[]
}

configure(moduleProjects) { project ->
	apply from: "${rootDir}/gradle/spring-module.gradle"
}

configure(rootProject) {
	description = "Spring Framework"

	apply plugin: "groovy"
	apply plugin: "kotlin"
	apply plugin: "io.spring.nohttp"
	apply plugin: 'org.springframework.build.api-diff'
	apply from: "${rootDir}/gradle/publications.gradle"
	apply from: "${rootDir}/gradle/docs.gradle"

	nohttp {
		source.exclude "**/test-output/**"
		allowlistFile = project.file("src/nohttp/allowlist.lines")
		def rootPath = file(rootDir).toPath()
		def projectDirs = allprojects.collect { it.projectDir } + "${rootDir}/buildSrc"
		projectDirs.forEach { dir ->
			[ 'bin', 'build', 'out', '.settings' ]
				.collect { rootPath.relativize(new File(dir, it).toPath()) }
				.forEach { source.exclude "$it/**" }
			[ '.classpath', '.project' ]
				.collect { rootPath.relativize(new File(dir, it).toPath()) }
				.forEach { source.exclude "$it" }
		}
	}

	publishing {
		publications {
			mavenJava(MavenPublication) {
				artifact docsZip
				artifact schemaZip
				artifact distZip
			}
		}
	}
}<|MERGE_RESOLUTION|>--- conflicted
+++ resolved
@@ -133,11 +133,7 @@
 				entry 'tomcat-embed-core'
 				entry 'tomcat-embed-websocket'
 			}
-<<<<<<< HEAD
 			dependencySet(group: 'io.undertow', version: '2.1.3.Final') {
-=======
-			dependencySet(group: 'io.undertow', version: '2.0.31.Final') {
->>>>>>> 4f0f2988
 				entry 'undertow-core'
 				entry('undertow-websockets-jsr') {
 					exclude group: "org.jboss.spec.javax.websocket", name: "jboss-websocket-api_1.1_spec"
