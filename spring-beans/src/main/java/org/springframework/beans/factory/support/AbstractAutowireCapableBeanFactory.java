/*
 * Copyright 2002-2025 the original author or authors.
 *
 * Licensed under the Apache License, Version 2.0 (the "License");
 * you may not use this file except in compliance with the License.
 * You may obtain a copy of the License at
 *
 *      https://www.apache.org/licenses/LICENSE-2.0
 *
 * Unless required by applicable law or agreed to in writing, software
 * distributed under the License is distributed on an "AS IS" BASIS,
 * WITHOUT WARRANTIES OR CONDITIONS OF ANY KIND, either express or implied.
 * See the License for the specific language governing permissions and
 * limitations under the License.
 */

package org.springframework.beans.factory.support;

import java.beans.PropertyDescriptor;
import java.lang.reflect.Constructor;
import java.lang.reflect.InvocationTargetException;
import java.lang.reflect.Method;
import java.lang.reflect.Modifier;
import java.util.ArrayList;
import java.util.Arrays;
import java.util.Collection;
import java.util.HashSet;
import java.util.LinkedHashSet;
import java.util.List;
import java.util.Set;
import java.util.TreeSet;
import java.util.concurrent.ConcurrentHashMap;
import java.util.concurrent.ConcurrentMap;
import java.util.function.Supplier;

import org.apache.commons.logging.Log;
import org.jspecify.annotations.Nullable;

import org.springframework.beans.BeanUtils;
import org.springframework.beans.BeanWrapper;
import org.springframework.beans.BeanWrapperImpl;
import org.springframework.beans.BeansException;
import org.springframework.beans.InvalidPropertyException;
import org.springframework.beans.MutablePropertyValues;
import org.springframework.beans.PropertyAccessorUtils;
import org.springframework.beans.PropertyValue;
import org.springframework.beans.PropertyValues;
import org.springframework.beans.TypeConverter;
import org.springframework.beans.factory.Aware;
import org.springframework.beans.factory.BeanClassLoaderAware;
import org.springframework.beans.factory.BeanCreationException;
import org.springframework.beans.factory.BeanCurrentlyInCreationException;
import org.springframework.beans.factory.BeanDefinitionStoreException;
import org.springframework.beans.factory.BeanFactory;
import org.springframework.beans.factory.BeanFactoryAware;
import org.springframework.beans.factory.BeanNameAware;
import org.springframework.beans.factory.FactoryBean;
import org.springframework.beans.factory.InitializingBean;
import org.springframework.beans.factory.InjectionPoint;
import org.springframework.beans.factory.UnsatisfiedDependencyException;
import org.springframework.beans.factory.config.AutowireCapableBeanFactory;
import org.springframework.beans.factory.config.AutowiredPropertyMarker;
import org.springframework.beans.factory.config.BeanDefinition;
import org.springframework.beans.factory.config.BeanPostProcessor;
import org.springframework.beans.factory.config.ConfigurableBeanFactory;
import org.springframework.beans.factory.config.ConstructorArgumentValues;
import org.springframework.beans.factory.config.DependencyDescriptor;
import org.springframework.beans.factory.config.InstantiationAwareBeanPostProcessor;
import org.springframework.beans.factory.config.SmartInstantiationAwareBeanPostProcessor;
import org.springframework.beans.factory.config.TypedStringValue;
import org.springframework.core.DefaultParameterNameDiscoverer;
import org.springframework.core.MethodParameter;
import org.springframework.core.NamedThreadLocal;
import org.springframework.core.ParameterNameDiscoverer;
import org.springframework.core.PriorityOrdered;
import org.springframework.core.ResolvableType;
import org.springframework.util.ClassUtils;
import org.springframework.util.CollectionUtils;
import org.springframework.util.ObjectUtils;
import org.springframework.util.ReflectionUtils;
import org.springframework.util.ReflectionUtils.MethodCallback;
import org.springframework.util.StringUtils;
import org.springframework.util.function.ThrowingSupplier;

/**
 * Abstract bean factory superclass that implements default bean creation,
 * with the full capabilities specified by the {@link RootBeanDefinition} class.
 * Implements the {@link org.springframework.beans.factory.config.AutowireCapableBeanFactory}
 * interface in addition to AbstractBeanFactory's {@link #createBean} method.
 *
 * <p>Provides bean creation (with constructor resolution), property population,
 * wiring (including autowiring), and initialization. Handles runtime bean
 * references, resolves managed collections, calls initialization methods, etc.
 * Supports autowiring constructors, properties by name, and properties by type.
 *
 * <p>The main template method to be implemented by subclasses is
 * {@link #resolveDependency(DependencyDescriptor, String, Set, TypeConverter)}, used for
 * autowiring. In case of a {@link org.springframework.beans.factory.ListableBeanFactory}
 * which is capable of searching its bean definitions, matching beans will typically be
 * implemented through such a search. Otherwise, simplified matching can be implemented.
 *
 * <p>Note that this class does <i>not</i> assume or implement bean definition
 * registry capabilities. See {@link DefaultListableBeanFactory} for an implementation
 * of the {@link org.springframework.beans.factory.ListableBeanFactory} and
 * {@link BeanDefinitionRegistry} interfaces, which represent the API and SPI
 * view of such a factory, respectively.
 *
 * @author Rod Johnson
 * @author Juergen Hoeller
 * @author Rob Harrop
 * @author Mark Fisher
 * @author Costin Leau
 * @author Chris Beams
 * @author Sam Brannen
 * @author Phillip Webb
 * @since 13.02.2004
 * @see RootBeanDefinition
 * @see DefaultListableBeanFactory
 * @see BeanDefinitionRegistry
 */
public abstract class AbstractAutowireCapableBeanFactory extends AbstractBeanFactory
		implements AutowireCapableBeanFactory {

	/** Strategy for creating bean instances. */
	private InstantiationStrategy instantiationStrategy;

	/** Resolver strategy for method parameter names. */
	private @Nullable ParameterNameDiscoverer parameterNameDiscoverer = new DefaultParameterNameDiscoverer();

	/** Whether to automatically try to resolve circular references between beans. */
	private boolean allowCircularReferences = true;

	/**
	 * Whether to resort to injecting a raw bean instance in case of circular reference,
	 * even if the injected bean eventually got wrapped.
	 */
	private boolean allowRawInjectionDespiteWrapping = false;

	/**
	 * Dependency types to ignore on dependency check and autowire, as Set of
	 * Class objects: for example, String. Default is none.
	 */
	private final Set<Class<?>> ignoredDependencyTypes = new HashSet<>();

	/**
	 * Dependency interfaces to ignore on dependency check and autowire, as Set of
	 * Class objects. By default, only the BeanFactory interface is ignored.
	 */
	private final Set<Class<?>> ignoredDependencyInterfaces = new HashSet<>();

	/**
	 * The name of the currently created bean, for implicit dependency registration
	 * on getBean etc invocations triggered from a user-specified Supplier callback.
	 */
	private final NamedThreadLocal<String> currentlyCreatedBean = new NamedThreadLocal<>("Currently created bean");

	/** Cache of unfinished FactoryBean instances: FactoryBean name to BeanWrapper. */
	private final ConcurrentMap<String, BeanWrapper> factoryBeanInstanceCache = new ConcurrentHashMap<>();

	/** Cache of candidate factory methods per factory class. */
	private final ConcurrentMap<Class<?>, Method[]> factoryMethodCandidateCache = new ConcurrentHashMap<>();

	/** Cache of filtered PropertyDescriptors: bean Class to PropertyDescriptor array. */
	private final ConcurrentMap<Class<?>, PropertyDescriptor[]> filteredPropertyDescriptorsCache =
			new ConcurrentHashMap<>();


	/**
	 * Create a new AbstractAutowireCapableBeanFactory.
	 */
	public AbstractAutowireCapableBeanFactory() {
		super();
		ignoreDependencyInterface(BeanNameAware.class);
		ignoreDependencyInterface(BeanFactoryAware.class);
		ignoreDependencyInterface(BeanClassLoaderAware.class);
		this.instantiationStrategy = new CglibSubclassingInstantiationStrategy();
	}

	/**
	 * Create a new AbstractAutowireCapableBeanFactory with the given parent.
	 * @param parentBeanFactory parent bean factory, or {@code null} if none
	 */
	public AbstractAutowireCapableBeanFactory(@Nullable BeanFactory parentBeanFactory) {
		this();
		setParentBeanFactory(parentBeanFactory);
	}


	/**
	 * Set the instantiation strategy to use for creating bean instances.
	 * Default is CglibSubclassingInstantiationStrategy.
	 * @see CglibSubclassingInstantiationStrategy
	 */
	public void setInstantiationStrategy(InstantiationStrategy instantiationStrategy) {
		this.instantiationStrategy = instantiationStrategy;
	}

	/**
	 * Return the instantiation strategy to use for creating bean instances.
	 */
	public InstantiationStrategy getInstantiationStrategy() {
		return this.instantiationStrategy;
	}

	/**
	 * Set the ParameterNameDiscoverer to use for resolving method parameter
	 * names if needed (for example, for constructor names).
	 * <p>Default is a {@link DefaultParameterNameDiscoverer}.
	 */
	public void setParameterNameDiscoverer(@Nullable ParameterNameDiscoverer parameterNameDiscoverer) {
		this.parameterNameDiscoverer = parameterNameDiscoverer;
	}

	/**
	 * Return the ParameterNameDiscoverer to use for resolving method parameter
	 * names if needed.
	 */
	public @Nullable ParameterNameDiscoverer getParameterNameDiscoverer() {
		return this.parameterNameDiscoverer;
	}

	/**
	 * Set whether to allow circular references between beans - and automatically
	 * try to resolve them.
	 * <p>Note that circular reference resolution means that one of the involved beans
	 * will receive a reference to another bean that is not fully initialized yet.
	 * This can lead to subtle and not-so-subtle side effects on initialization;
	 * it does work fine for many scenarios, though.
	 * <p>Default is "true". Turn this off to throw an exception when encountering
	 * a circular reference, disallowing them completely.
	 * <p><b>NOTE:</b> It is generally recommended to not rely on circular references
	 * between your beans. Refactor your application logic to have the two beans
	 * involved delegate to a third bean that encapsulates their common logic.
	 */
	public void setAllowCircularReferences(boolean allowCircularReferences) {
		this.allowCircularReferences = allowCircularReferences;
	}

	/**
	 * Return whether to allow circular references between beans.
	 * @since 5.3.10
	 * @see #setAllowCircularReferences
	 */
	public boolean isAllowCircularReferences() {
		return this.allowCircularReferences;
	}

	/**
	 * Set whether to allow the raw injection of a bean instance into some other
	 * bean's property, despite the injected bean eventually getting wrapped
	 * (for example, through AOP auto-proxying).
	 * <p>This will only be used as a last resort in case of a circular reference
	 * that cannot be resolved otherwise: essentially, preferring a raw instance
	 * getting injected over a failure of the entire bean wiring process.
	 * <p>Default is "false", as of Spring 2.0. Turn this on to allow for non-wrapped
	 * raw beans injected into some of your references, which was Spring 1.2's
	 * (arguably unclean) default behavior.
	 * <p><b>NOTE:</b> It is generally recommended to not rely on circular references
	 * between your beans, in particular with auto-proxying involved.
	 * @see #setAllowCircularReferences
	 */
	public void setAllowRawInjectionDespiteWrapping(boolean allowRawInjectionDespiteWrapping) {
		this.allowRawInjectionDespiteWrapping = allowRawInjectionDespiteWrapping;
	}

	/**
	 * Return whether to allow the raw injection of a bean instance.
	 * @since 5.3.10
	 * @see #setAllowRawInjectionDespiteWrapping
	 */
	public boolean isAllowRawInjectionDespiteWrapping() {
		return this.allowRawInjectionDespiteWrapping;
	}

	/**
	 * Ignore the given dependency type for autowiring:
	 * for example, String. Default is none.
	 */
	public void ignoreDependencyType(Class<?> type) {
		this.ignoredDependencyTypes.add(type);
	}

	/**
	 * Ignore the given dependency interface for autowiring.
	 * <p>This will typically be used by application contexts to register
	 * dependencies that are resolved in other ways, like BeanFactory through
	 * BeanFactoryAware or ApplicationContext through ApplicationContextAware.
	 * <p>By default, only the BeanFactoryAware interface is ignored.
	 * For further types to ignore, invoke this method for each type.
	 * @see org.springframework.beans.factory.BeanFactoryAware
	 * @see org.springframework.context.ApplicationContextAware
	 */
	public void ignoreDependencyInterface(Class<?> ifc) {
		this.ignoredDependencyInterfaces.add(ifc);
	}

	@Override
	public void copyConfigurationFrom(ConfigurableBeanFactory otherFactory) {
		super.copyConfigurationFrom(otherFactory);
		if (otherFactory instanceof AbstractAutowireCapableBeanFactory otherAutowireFactory) {
			this.instantiationStrategy = otherAutowireFactory.instantiationStrategy;
			this.allowCircularReferences = otherAutowireFactory.allowCircularReferences;
			this.ignoredDependencyTypes.addAll(otherAutowireFactory.ignoredDependencyTypes);
			this.ignoredDependencyInterfaces.addAll(otherAutowireFactory.ignoredDependencyInterfaces);
		}
	}


	//-------------------------------------------------------------------------
	// Typical methods for creating and populating external bean instances
	//-------------------------------------------------------------------------

	@Override
	@SuppressWarnings("unchecked")
	public <T> T createBean(Class<T> beanClass) throws BeansException {
		// Use non-singleton bean definition, to avoid registering bean as dependent bean.
		RootBeanDefinition bd = new CreateFromClassBeanDefinition(beanClass);
		bd.setScope(SCOPE_PROTOTYPE);
		bd.allowCaching = ClassUtils.isCacheSafe(beanClass, getBeanClassLoader());
		return (T) createBean(beanClass.getName(), bd, null);
	}

	@Override
	public void autowireBean(Object existingBean) {
		// Use non-singleton bean definition, to avoid registering bean as dependent bean.
		RootBeanDefinition bd = new RootBeanDefinition(ClassUtils.getUserClass(existingBean));
		bd.setScope(SCOPE_PROTOTYPE);
		bd.allowCaching = ClassUtils.isCacheSafe(bd.getBeanClass(), getBeanClassLoader());
		BeanWrapper bw = new BeanWrapperImpl(existingBean);
		initBeanWrapper(bw);
		populateBean(bd.getBeanClass().getName(), bd, bw);
	}

	@Override
	public Object configureBean(Object existingBean, String beanName) throws BeansException {
		markBeanAsCreated(beanName);
		BeanDefinition mbd = getMergedBeanDefinition(beanName);
		RootBeanDefinition bd = null;
		if (mbd instanceof RootBeanDefinition rbd) {
			bd = (rbd.isPrototype() ? rbd : rbd.cloneBeanDefinition());
		}
		if (bd == null) {
			bd = new RootBeanDefinition(mbd);
		}
		if (!bd.isPrototype()) {
			bd.setScope(SCOPE_PROTOTYPE);
			bd.allowCaching = ClassUtils.isCacheSafe(ClassUtils.getUserClass(existingBean), getBeanClassLoader());
		}
		BeanWrapper bw = new BeanWrapperImpl(existingBean);
		initBeanWrapper(bw);
		populateBean(beanName, bd, bw);
		return initializeBean(beanName, existingBean, bd);
	}


	//-------------------------------------------------------------------------
	// Specialized methods for fine-grained control over the bean lifecycle
	//-------------------------------------------------------------------------

	@Deprecated
	@Override
	public Object createBean(Class<?> beanClass, int autowireMode, boolean dependencyCheck) throws BeansException {
		// Use non-singleton bean definition, to avoid registering bean as dependent bean.
		RootBeanDefinition bd = new RootBeanDefinition(beanClass, autowireMode, dependencyCheck);
		bd.setScope(SCOPE_PROTOTYPE);
		return createBean(beanClass.getName(), bd, null);
	}

	@Override
	public Object autowire(Class<?> beanClass, int autowireMode, boolean dependencyCheck) throws BeansException {
		// Use non-singleton bean definition, to avoid registering bean as dependent bean.
		RootBeanDefinition bd = new RootBeanDefinition(beanClass, autowireMode, dependencyCheck);
		bd.setScope(SCOPE_PROTOTYPE);
		if (bd.getResolvedAutowireMode() == AUTOWIRE_CONSTRUCTOR) {
			return autowireConstructor(beanClass.getName(), bd, null, null).getWrappedInstance();
		}
		else {
			Object bean = getInstantiationStrategy().instantiate(bd, null, this);
			populateBean(beanClass.getName(), bd, new BeanWrapperImpl(bean));
			return bean;
		}
	}

	@Override
	public void autowireBeanProperties(Object existingBean, int autowireMode, boolean dependencyCheck)
			throws BeansException {

		if (autowireMode == AUTOWIRE_CONSTRUCTOR) {
			throw new IllegalArgumentException("AUTOWIRE_CONSTRUCTOR not supported for existing bean instance");
		}
		// Use non-singleton bean definition, to avoid registering bean as dependent bean.
		RootBeanDefinition bd =
				new RootBeanDefinition(ClassUtils.getUserClass(existingBean), autowireMode, dependencyCheck);
		bd.setScope(SCOPE_PROTOTYPE);
		BeanWrapper bw = new BeanWrapperImpl(existingBean);
		initBeanWrapper(bw);
		populateBean(bd.getBeanClass().getName(), bd, bw);
	}

	@Override
	public void applyBeanPropertyValues(Object existingBean, String beanName) throws BeansException {
		markBeanAsCreated(beanName);
		BeanDefinition bd = getMergedBeanDefinition(beanName);
		BeanWrapper bw = new BeanWrapperImpl(existingBean);
		initBeanWrapper(bw);
		applyPropertyValues(beanName, bd, bw, bd.getPropertyValues());
	}

	@Override
	public Object initializeBean(Object existingBean, String beanName) {
		return initializeBean(beanName, existingBean, null);
	}

	@Deprecated(since = "6.1")
	@Override
	public Object applyBeanPostProcessorsBeforeInitialization(Object existingBean, String beanName)
			throws BeansException {

		Object result = existingBean;
		for (BeanPostProcessor processor : getBeanPostProcessors()) {
			Object current = processor.postProcessBeforeInitialization(result, beanName);
			if (current == null) {
				return result;
			}
			result = current;
		}
		return result;
	}

	@Deprecated(since = "6.1")
	@Override
	public Object applyBeanPostProcessorsAfterInitialization(Object existingBean, String beanName)
			throws BeansException {

		Object result = existingBean;
		for (BeanPostProcessor processor : getBeanPostProcessors()) {
			Object current = processor.postProcessAfterInitialization(result, beanName);
			if (current == null) {
				return result;
			}
			result = current;
		}
		return result;
	}

	@Override
	public void destroyBean(Object existingBean) {
		new DisposableBeanAdapter(existingBean, getBeanPostProcessorCache().destructionAware).destroy();
	}


	//-------------------------------------------------------------------------
	// Delegate methods for resolving injection points
	//-------------------------------------------------------------------------

	@Override
	public Object resolveBeanByName(String name, DependencyDescriptor descriptor) {
		InjectionPoint previousInjectionPoint = ConstructorResolver.setCurrentInjectionPoint(descriptor);
		try {
			return getBean(name, descriptor.getDependencyType());
		}
		finally {
			ConstructorResolver.setCurrentInjectionPoint(previousInjectionPoint);
		}
	}

	@Override
	public @Nullable Object resolveDependency(DependencyDescriptor descriptor, @Nullable String requestingBeanName) throws BeansException {
		return resolveDependency(descriptor, requestingBeanName, null, null);
	}


	//---------------------------------------------------------------------
	// Implementation of relevant AbstractBeanFactory template methods
	//---------------------------------------------------------------------

	/**
	 * Central method of this class: creates a bean instance,
	 * populates the bean instance, applies post-processors, etc.
	 * @see #doCreateBean
	 */
	@Override
	protected Object createBean(String beanName, RootBeanDefinition mbd, @Nullable Object @Nullable [] args)
			throws BeanCreationException {

		if (logger.isTraceEnabled()) {
			logger.trace("Creating instance of bean '" + beanName + "'");
		}
		RootBeanDefinition mbdToUse = mbd;

		// Make sure bean class is actually resolved at this point, and
		// clone the bean definition in case of a dynamically resolved Class
		// which cannot be stored in the shared merged bean definition.
		Class<?> resolvedClass = resolveBeanClass(mbd, beanName);
		if (resolvedClass != null && !mbd.hasBeanClass() && mbd.getBeanClassName() != null) {
			mbdToUse = new RootBeanDefinition(mbd);
			mbdToUse.setBeanClass(resolvedClass);
			try {
				mbdToUse.prepareMethodOverrides();
			}
			catch (BeanDefinitionValidationException ex) {
				throw new BeanDefinitionStoreException(mbdToUse.getResourceDescription(),
						beanName, "Validation of method overrides failed", ex);
			}
		}

		try {
			// Give BeanPostProcessors a chance to return a proxy instead of the target bean instance.
			Object bean = resolveBeforeInstantiation(beanName, mbdToUse);
			if (bean != null) {
				return bean;
			}
		}
		catch (Throwable ex) {
			throw new BeanCreationException(mbdToUse.getResourceDescription(), beanName,
					"BeanPostProcessor before instantiation of bean failed", ex);
		}

		try {
			Object beanInstance = doCreateBean(beanName, mbdToUse, args);
			if (logger.isTraceEnabled()) {
				logger.trace("Finished creating instance of bean '" + beanName + "'");
			}
			return beanInstance;
		}
		catch (BeanCreationException | ImplicitlyAppearedSingletonException ex) {
			// A previously detected exception with proper bean creation context already,
			// or illegal singleton state to be communicated up to DefaultSingletonBeanRegistry.
			throw ex;
		}
		catch (Throwable ex) {
			throw new BeanCreationException(
					mbdToUse.getResourceDescription(), beanName, "Unexpected exception during bean creation", ex);
		}
	}

	/**
	 * Actually create the specified bean. Pre-creation processing has already happened
	 * at this point, for example, checking {@code postProcessBeforeInstantiation} callbacks.
	 * <p>Differentiates between default bean instantiation, use of a
	 * factory method, and autowiring a constructor.
	 * @param beanName the name of the bean
	 * @param mbd the merged bean definition for the bean
	 * @param args explicit arguments to use for constructor or factory method invocation
	 * @return a new instance of the bean
	 * @throws BeanCreationException if the bean could not be created
	 * @see #instantiateBean
	 * @see #instantiateUsingFactoryMethod
	 * @see #autowireConstructor
	 */
	protected Object doCreateBean(String beanName, RootBeanDefinition mbd, Object @Nullable [] args)
			throws BeanCreationException {

		// Instantiate the bean.
		BeanWrapper instanceWrapper = null;
		if (mbd.isSingleton()) {
			instanceWrapper = this.factoryBeanInstanceCache.remove(beanName);
		}
		if (instanceWrapper == null) {
			instanceWrapper = createBeanInstance(beanName, mbd, args);
		}
		Object bean = instanceWrapper.getWrappedInstance();
		Class<?> beanType = instanceWrapper.getWrappedClass();
		if (beanType != NullBean.class) {
			mbd.resolvedTargetType = beanType;
		}

		// Allow post-processors to modify the merged bean definition.
		synchronized (mbd.postProcessingLock) {
			if (!mbd.postProcessed) {
				try {
					applyMergedBeanDefinitionPostProcessors(mbd, beanType, beanName);
				}
				catch (Throwable ex) {
					throw new BeanCreationException(mbd.getResourceDescription(), beanName,
							"Post-processing of merged bean definition failed", ex);
				}
				mbd.markAsPostProcessed();
			}
		}

		// Eagerly cache singletons to be able to resolve circular references
		// even when triggered by lifecycle interfaces like BeanFactoryAware.
		boolean earlySingletonExposure = (mbd.isSingleton() && this.allowCircularReferences &&
				isSingletonCurrentlyInCreation(beanName));
		if (earlySingletonExposure) {
			if (logger.isTraceEnabled()) {
				logger.trace("Eagerly caching bean '" + beanName +
						"' to allow for resolving potential circular references");
			}
			addSingletonFactory(beanName, () -> getEarlyBeanReference(beanName, mbd, bean));
		}

		// Initialize the bean instance.
		Object exposedObject = bean;
		try {
			populateBean(beanName, mbd, instanceWrapper);
			exposedObject = initializeBean(beanName, exposedObject, mbd);
		}
		catch (Throwable ex) {
			if (ex instanceof BeanCreationException bce && beanName.equals(bce.getBeanName())) {
				throw bce;
			}
			else {
				throw new BeanCreationException(mbd.getResourceDescription(), beanName, ex.getMessage(), ex);
			}
		}

		if (earlySingletonExposure) {
			Object earlySingletonReference = getSingleton(beanName, false);
			if (earlySingletonReference != null) {
				if (exposedObject == bean) {
					exposedObject = earlySingletonReference;
				}
				else if (!this.allowRawInjectionDespiteWrapping && hasDependentBean(beanName)) {
					String[] dependentBeans = getDependentBeans(beanName);
					Set<String> actualDependentBeans = CollectionUtils.newLinkedHashSet(dependentBeans.length);
					for (String dependentBean : dependentBeans) {
						if (!removeSingletonIfCreatedForTypeCheckOnly(dependentBean)) {
							actualDependentBeans.add(dependentBean);
						}
					}
					if (!actualDependentBeans.isEmpty()) {
						throw new BeanCurrentlyInCreationException(beanName,
								"Bean with name '" + beanName + "' has been injected into other beans [" +
								StringUtils.collectionToCommaDelimitedString(actualDependentBeans) +
								"] in its raw version as part of a circular reference, but has eventually been " +
								"wrapped. This means that said other beans do not use the final version of the " +
								"bean. This is often the result of over-eager type matching - consider using " +
								"'getBeanNamesForType' with the 'allowEagerInit' flag turned off, for example.");
					}
				}
			}
		}

		// Register bean as disposable.
		try {
			registerDisposableBeanIfNecessary(beanName, bean, mbd);
		}
		catch (BeanDefinitionValidationException ex) {
			throw new BeanCreationException(
					mbd.getResourceDescription(), beanName, "Invalid destruction signature", ex);
		}

		return exposedObject;
	}

	@Override
	protected @Nullable Class<?> predictBeanType(String beanName, RootBeanDefinition mbd, Class<?>... typesToMatch) {
		Class<?> targetType = determineTargetType(beanName, mbd, typesToMatch);
		// Apply SmartInstantiationAwareBeanPostProcessors to predict the
		// eventual type after a before-instantiation shortcut.
		if (targetType != null && !mbd.isSynthetic() && hasInstantiationAwareBeanPostProcessors()) {
			boolean matchingOnlyFactoryBean = (typesToMatch.length == 1 && typesToMatch[0] == FactoryBean.class);
			for (SmartInstantiationAwareBeanPostProcessor bp : getBeanPostProcessorCache().smartInstantiationAware) {
				Class<?> predicted = bp.predictBeanType(targetType, beanName);
				if (predicted != null &&
						(!matchingOnlyFactoryBean || FactoryBean.class.isAssignableFrom(predicted))) {
					return predicted;
				}
			}
		}
		return targetType;
	}

	/**
	 * Determine the target type for the given bean definition.
	 * @param beanName the name of the bean (for error handling purposes)
	 * @param mbd the merged bean definition for the bean
	 * @param typesToMatch the types to match in case of internal type matching purposes
	 * (also signals that the returned {@code Class} will never be exposed to application code)
	 * @return the type for the bean if determinable, or {@code null} otherwise
	 */
	protected @Nullable Class<?> determineTargetType(String beanName, RootBeanDefinition mbd, Class<?>... typesToMatch) {
		Class<?> targetType = mbd.getTargetType();
		if (targetType == null) {
			if (mbd.getFactoryMethodName() != null) {
				targetType = getTypeForFactoryMethod(beanName, mbd, typesToMatch);
			}
			else {
				targetType = resolveBeanClass(mbd, beanName, typesToMatch);
				if (mbd.hasBeanClass()) {
					targetType = getInstantiationStrategy().getActualBeanClass(mbd, beanName, this);
				}
			}
			if (ObjectUtils.isEmpty(typesToMatch) || getTempClassLoader() == null) {
				mbd.resolvedTargetType = targetType;
			}
		}
		return targetType;
	}

	/**
	 * Determine the target type for the given bean definition which is based on
	 * a factory method. Only called if there is no singleton instance registered
	 * for the target bean already.
	 * <p>This implementation determines the type matching {@link #createBean}'s
	 * different creation strategies. As far as possible, we'll perform static
	 * type checking to avoid creation of the target bean.
	 * @param beanName the name of the bean (for error handling purposes)
	 * @param mbd the merged bean definition for the bean
	 * @param typesToMatch the types to match in case of internal type matching purposes
	 * (also signals that the returned {@code Class} will never be exposed to application code)
	 * @return the type for the bean if determinable, or {@code null} otherwise
	 * @see #createBean
	 */
	protected @Nullable Class<?> getTypeForFactoryMethod(String beanName, RootBeanDefinition mbd, Class<?>... typesToMatch) {
		ResolvableType cachedReturnType = mbd.factoryMethodReturnType;
		if (cachedReturnType != null) {
			return cachedReturnType.resolve();
		}

		Class<?> commonType = null;
		Method uniqueCandidate = mbd.factoryMethodToIntrospect;

		if (uniqueCandidate == null) {
			Class<?> factoryClass;
			boolean isStatic = true;

			String factoryBeanName = mbd.getFactoryBeanName();
			if (factoryBeanName != null) {
				if (factoryBeanName.equals(beanName)) {
					throw new BeanDefinitionStoreException(mbd.getResourceDescription(), beanName,
							"factory-bean reference points back to the same bean definition");
				}
				// Check declared factory method return type on factory class.
				factoryClass = getType(factoryBeanName);
				isStatic = false;
			}
			else {
				// Check declared factory method return type on bean class.
				factoryClass = resolveBeanClass(mbd, beanName, typesToMatch);
			}

			if (factoryClass == null) {
				return null;
			}
			factoryClass = ClassUtils.getUserClass(factoryClass);

			// If all factory methods have the same return type, return that type.
			// Can't clearly figure out exact method due to type converting / autowiring!
			int minNrOfArgs =
					(mbd.hasConstructorArgumentValues() ? mbd.getConstructorArgumentValues().getArgumentCount() : 0);
			Method[] candidates = this.factoryMethodCandidateCache.computeIfAbsent(factoryClass,
					clazz -> ReflectionUtils.getUniqueDeclaredMethods(clazz, ReflectionUtils.USER_DECLARED_METHODS));

			for (Method candidate : candidates) {
				if (Modifier.isStatic(candidate.getModifiers()) == isStatic && mbd.isFactoryMethod(candidate) &&
						candidate.getParameterCount() >= minNrOfArgs) {
					// Declared type variables to inspect?
					if (candidate.getTypeParameters().length > 0) {
						try {
							// Fully resolve parameter names and argument values.
							ConstructorArgumentValues cav = mbd.getConstructorArgumentValues();
							Class<?>[] paramTypes = candidate.getParameterTypes();
							String[] paramNames = null;
							if (cav.containsNamedArgument()) {
								ParameterNameDiscoverer pnd = getParameterNameDiscoverer();
								if (pnd != null) {
									paramNames = pnd.getParameterNames(candidate);
								}
							}
							Set<ConstructorArgumentValues.ValueHolder> usedValueHolders = CollectionUtils.newHashSet(paramTypes.length);
							Object[] args = new Object[paramTypes.length];
							for (int i = 0; i < args.length; i++) {
								ConstructorArgumentValues.ValueHolder valueHolder = cav.getArgumentValue(
										i, paramTypes[i], (paramNames != null ? paramNames[i] : null), usedValueHolders);
								if (valueHolder == null) {
									valueHolder = cav.getGenericArgumentValue(null, null, usedValueHolders);
								}
								if (valueHolder != null) {
									args[i] = valueHolder.getValue();
									usedValueHolders.add(valueHolder);
								}
							}
							Class<?> returnType = AutowireUtils.resolveReturnTypeForFactoryMethod(
									candidate, args, getBeanClassLoader());
							uniqueCandidate = (commonType == null && returnType == candidate.getReturnType() ?
									candidate : null);
							commonType = ClassUtils.determineCommonAncestor(returnType, commonType);
							if (commonType == null) {
								// Ambiguous return types found: return null to indicate "not determinable".
								return null;
							}
						}
						catch (Throwable ex) {
							if (logger.isDebugEnabled()) {
								logger.debug("Failed to resolve generic return type for factory method: " + ex);
							}
						}
					}
					else {
						uniqueCandidate = (commonType == null ? candidate : null);
						commonType = ClassUtils.determineCommonAncestor(candidate.getReturnType(), commonType);
						if (commonType == null) {
							// Ambiguous return types found: return null to indicate "not determinable".
							return null;
						}
					}
				}
			}

			mbd.factoryMethodToIntrospect = uniqueCandidate;
			if (commonType == null) {
				return null;
			}
		}

		// Common return type found: all factory methods return same type. For a non-parameterized
		// unique candidate, cache the full type declaration context of the target factory method.
		try {
			cachedReturnType = (uniqueCandidate != null ?
					ResolvableType.forMethodReturnType(uniqueCandidate) : ResolvableType.forClass(commonType));
			mbd.factoryMethodReturnType = cachedReturnType;
			return cachedReturnType.resolve();
		}
		catch (LinkageError err) {
			// For example, a NoClassDefFoundError for a generic method return type
			if (logger.isDebugEnabled()) {
				logger.debug("Failed to resolve type for factory method of bean '" + beanName + "': " +
						(uniqueCandidate != null ? uniqueCandidate : commonType), err);
			}
			return null;
		}
	}

	/**
	 * This implementation attempts to query the FactoryBean's generic parameter metadata
	 * if present to determine the object type. If not present, i.e. the FactoryBean is
	 * declared as a raw type, it checks the FactoryBean's {@code getObjectType} method
	 * on a plain instance of the FactoryBean, without bean properties applied yet.
	 * If this doesn't return a type yet and {@code allowInit} is {@code true}, full
	 * creation of the FactoryBean is attempted as fallback (through delegation to the
	 * superclass implementation).
	 * <p>The shortcut check for a FactoryBean is only applied in case of a singleton
	 * FactoryBean. If the FactoryBean instance itself is not kept as singleton,
	 * it will be fully created to check the type of its exposed object.
	 */
	@Override
	protected ResolvableType getTypeForFactoryBean(String beanName, RootBeanDefinition mbd, boolean allowInit) {
		ResolvableType result;

		// Check if the bean definition itself has defined the type with an attribute
		try {
			result = getTypeForFactoryBeanFromAttributes(mbd);
			if (result != ResolvableType.NONE) {
				return result;
			}
		}
		catch (IllegalArgumentException ex) {
			throw new BeanDefinitionStoreException(mbd.getResourceDescription(), beanName,
					String.valueOf(ex.getMessage()));
		}

		// For instance supplied beans, try the target type and bean class immediately
		if (mbd.getInstanceSupplier() != null) {
			result = getFactoryBeanGeneric(mbd.targetType);
			if (result.resolve() != null) {
				return result;
			}
			result = getFactoryBeanGeneric(mbd.hasBeanClass() ? ResolvableType.forClass(mbd.getBeanClass()) : null);
			if (result.resolve() != null) {
				return result;
			}
		}

		// Consider factory methods
		String factoryBeanName = mbd.getFactoryBeanName();
		String factoryMethodName = mbd.getFactoryMethodName();

		// Scan the factory bean methods
		if (factoryBeanName != null) {
			if (factoryMethodName != null) {
				// Try to obtain the FactoryBean's object type from its factory method
				// declaration without instantiating the containing bean at all.
				BeanDefinition factoryBeanDefinition = getBeanDefinition(factoryBeanName);
				Class<?> factoryBeanClass;
				if (factoryBeanDefinition instanceof AbstractBeanDefinition abstractBeanDefinition &&
						abstractBeanDefinition.hasBeanClass()) {
					factoryBeanClass = abstractBeanDefinition.getBeanClass();
				}
				else {
					RootBeanDefinition fbmbd = getMergedBeanDefinition(factoryBeanName, factoryBeanDefinition);
					factoryBeanClass = determineTargetType(factoryBeanName, fbmbd);
				}
				if (factoryBeanClass != null) {
					result = getTypeForFactoryBeanFromMethod(factoryBeanClass, factoryMethodName);
					if (result.resolve() != null) {
						return result;
					}
				}
			}
			// If not resolvable above and the referenced factory bean doesn't exist yet,
			// exit here - we don't want to force the creation of another bean just to
			// obtain a FactoryBean's object type...
			if (!isBeanEligibleForMetadataCaching(factoryBeanName)) {
				return ResolvableType.NONE;
			}
		}

		// If we're allowed, we can create the factory bean and call getObjectType() early
		if (allowInit) {
			FactoryBean<?> factoryBean = (mbd.isSingleton() ?
					getSingletonFactoryBeanForTypeCheck(beanName, mbd) :
					getNonSingletonFactoryBeanForTypeCheck(beanName, mbd));
			if (factoryBean != null) {
				// Try to obtain the FactoryBean's object type from this early stage of the instance.
				Class<?> type = getTypeForFactoryBean(factoryBean);
				if (type != null) {
					return ResolvableType.forClass(type);
				}
				// No type found for shortcut FactoryBean instance:
				// fall back to full creation of the FactoryBean instance.
				return super.getTypeForFactoryBean(beanName, mbd, true);
			}
		}

		if (factoryBeanName == null && mbd.hasBeanClass() && factoryMethodName != null) {
			// No early bean instantiation possible: determine FactoryBean's type from
			// static factory method signature or from class inheritance hierarchy...
			return getTypeForFactoryBeanFromMethod(mbd.getBeanClass(), factoryMethodName);
		}

		// For regular beans, try the target type and bean class as fallback
		if (mbd.getInstanceSupplier() == null) {
			result = getFactoryBeanGeneric(mbd.targetType);
			if (result.resolve() != null) {
				return result;
			}
			result = getFactoryBeanGeneric(mbd.hasBeanClass() ? ResolvableType.forClass(mbd.getBeanClass()) : null);
			if (result.resolve() != null) {
				return result;
			}
		}

		// FactoryBean type not resolvable
		return ResolvableType.NONE;
	}

	/**
	 * Introspect the factory method signatures on the given bean class,
	 * trying to find a common {@code FactoryBean} object type declared there.
	 * @param beanClass the bean class to find the factory method on
	 * @param factoryMethodName the name of the factory method
	 * @return the common {@code FactoryBean} object type, or {@code null} if none
	 */
	private ResolvableType getTypeForFactoryBeanFromMethod(Class<?> beanClass, String factoryMethodName) {
		// CGLIB subclass methods hide generic parameters; look at the original user class.
		Class<?> factoryBeanClass = ClassUtils.getUserClass(beanClass);
		FactoryBeanMethodTypeFinder finder = new FactoryBeanMethodTypeFinder(factoryMethodName);
		ReflectionUtils.doWithMethods(factoryBeanClass, finder, ReflectionUtils.USER_DECLARED_METHODS);
		return finder.getResult();
	}

	/**
	 * Obtain a reference for early access to the specified bean,
	 * typically for the purpose of resolving a circular reference.
	 * @param beanName the name of the bean (for error handling purposes)
	 * @param mbd the merged bean definition for the bean
	 * @param bean the raw bean instance
	 * @return the object to expose as bean reference
	 */
	protected Object getEarlyBeanReference(String beanName, RootBeanDefinition mbd, Object bean) {
		Object exposedObject = bean;
		if (!mbd.isSynthetic() && hasInstantiationAwareBeanPostProcessors()) {
			for (SmartInstantiationAwareBeanPostProcessor bp : getBeanPostProcessorCache().smartInstantiationAware) {
				exposedObject = bp.getEarlyBeanReference(exposedObject, beanName);
			}
		}
		return exposedObject;
	}


	//---------------------------------------------------------------------
	// Implementation methods
	//---------------------------------------------------------------------

	/**
	 * Obtain a "shortcut" singleton FactoryBean instance to use for a
	 * {@code getObjectType()} call, without full initialization of the FactoryBean.
	 * @param beanName the name of the bean
	 * @param mbd the bean definition for the bean
	 * @return the FactoryBean instance, or {@code null} to indicate
	 * that we couldn't obtain a shortcut FactoryBean instance
	 */
<<<<<<< HEAD
	private @Nullable FactoryBean<?> getSingletonFactoryBeanForTypeCheck(String beanName, RootBeanDefinition mbd) {
		this.singletonLock.lock();
=======
	@Nullable
	private FactoryBean<?> getSingletonFactoryBeanForTypeCheck(String beanName, RootBeanDefinition mbd) {
		boolean locked = this.singletonLock.tryLock();
		if (!locked) {
			return null;
		}

>>>>>>> 8771b9ea
		try {
			BeanWrapper bw = this.factoryBeanInstanceCache.get(beanName);
			if (bw != null) {
				return (FactoryBean<?>) bw.getWrappedInstance();
			}
			Object beanInstance = getSingleton(beanName, false);
			if (beanInstance instanceof FactoryBean<?> factoryBean) {
				return factoryBean;
			}
			if (isSingletonCurrentlyInCreation(beanName) ||
					(mbd.getFactoryBeanName() != null && isSingletonCurrentlyInCreation(mbd.getFactoryBeanName()))) {
				return null;
			}

			Object instance;
			try {
				// Mark this bean as currently in creation, even if just partially.
				beforeSingletonCreation(beanName);
				// Give BeanPostProcessors a chance to return a proxy instead of the target bean instance.
				instance = resolveBeforeInstantiation(beanName, mbd);
				if (instance == null) {
					bw = createBeanInstance(beanName, mbd, null);
					instance = bw.getWrappedInstance();
					this.factoryBeanInstanceCache.put(beanName, bw);
				}
			}
			catch (UnsatisfiedDependencyException ex) {
				// Don't swallow, probably misconfiguration...
				throw ex;
			}
			catch (BeanCreationException ex) {
				// Don't swallow a linkage error since it contains a full stacktrace on
				// first occurrence... and just a plain NoClassDefFoundError afterwards.
				if (ex.contains(LinkageError.class)) {
					throw ex;
				}
				// Instantiation failure, maybe too early...
				if (logger.isDebugEnabled()) {
					logger.debug("Bean creation exception on singleton FactoryBean type check: " + ex);
				}
				onSuppressedException(ex);
				return null;
			}
			finally {
				// Finished partial creation of this bean.
				afterSingletonCreation(beanName);
			}

			return getFactoryBean(beanName, instance);
		}
		finally {
			this.singletonLock.unlock();
		}
	}

	/**
	 * Obtain a "shortcut" non-singleton FactoryBean instance to use for a
	 * {@code getObjectType()} call, without full initialization of the FactoryBean.
	 * @param beanName the name of the bean
	 * @param mbd the bean definition for the bean
	 * @return the FactoryBean instance, or {@code null} to indicate
	 * that we couldn't obtain a shortcut FactoryBean instance
	 */
	private @Nullable FactoryBean<?> getNonSingletonFactoryBeanForTypeCheck(String beanName, RootBeanDefinition mbd) {
		if (isPrototypeCurrentlyInCreation(beanName)) {
			return null;
		}

		Object instance;
		try {
			// Mark this bean as currently in creation, even if just partially.
			beforePrototypeCreation(beanName);
			// Give BeanPostProcessors a chance to return a proxy instead of the target bean instance.
			instance = resolveBeforeInstantiation(beanName, mbd);
			if (instance == null) {
				BeanWrapper bw = createBeanInstance(beanName, mbd, null);
				instance = bw.getWrappedInstance();
			}
		}
		catch (UnsatisfiedDependencyException ex) {
			// Don't swallow, probably misconfiguration...
			throw ex;
		}
		catch (BeanCreationException ex) {
			// Instantiation failure, maybe too early...
			if (logger.isDebugEnabled()) {
				logger.debug("Bean creation exception on non-singleton FactoryBean type check: " + ex);
			}
			onSuppressedException(ex);
			return null;
		}
		finally {
			// Finished partial creation of this bean.
			afterPrototypeCreation(beanName);
		}

		return getFactoryBean(beanName, instance);
	}

	/**
	 * Apply MergedBeanDefinitionPostProcessors to the specified bean definition,
	 * invoking their {@code postProcessMergedBeanDefinition} methods.
	 * @param mbd the merged bean definition for the bean
	 * @param beanType the actual type of the managed bean instance
	 * @param beanName the name of the bean
	 * @see MergedBeanDefinitionPostProcessor#postProcessMergedBeanDefinition
	 */
	protected void applyMergedBeanDefinitionPostProcessors(RootBeanDefinition mbd, Class<?> beanType, String beanName) {
		for (MergedBeanDefinitionPostProcessor processor : getBeanPostProcessorCache().mergedDefinition) {
			processor.postProcessMergedBeanDefinition(mbd, beanType, beanName);
		}
	}

	/**
	 * Apply before-instantiation post-processors, resolving whether there is a
	 * before-instantiation shortcut for the specified bean.
	 * @param beanName the name of the bean
	 * @param mbd the bean definition for the bean
	 * @return the shortcut-determined bean instance, or {@code null} if none
	 */
	@SuppressWarnings("deprecation")
	protected @Nullable Object resolveBeforeInstantiation(String beanName, RootBeanDefinition mbd) {
		Object bean = null;
		if (!Boolean.FALSE.equals(mbd.beforeInstantiationResolved)) {
			// Make sure bean class is actually resolved at this point.
			if (!mbd.isSynthetic() && hasInstantiationAwareBeanPostProcessors()) {
				Class<?> targetType = determineTargetType(beanName, mbd);
				if (targetType != null) {
					bean = applyBeanPostProcessorsBeforeInstantiation(targetType, beanName);
					if (bean != null) {
						bean = applyBeanPostProcessorsAfterInitialization(bean, beanName);
					}
				}
			}
			mbd.beforeInstantiationResolved = (bean != null);
		}
		return bean;
	}

	/**
	 * Apply InstantiationAwareBeanPostProcessors to the specified bean definition
	 * (by class and name), invoking their {@code postProcessBeforeInstantiation} methods.
	 * <p>Any returned object will be used as the bean instead of actually instantiating
	 * the target bean. A {@code null} return value from the post-processor will
	 * result in the target bean being instantiated.
	 * @param beanClass the class of the bean to be instantiated
	 * @param beanName the name of the bean
	 * @return the bean object to use instead of a default instance of the target bean, or {@code null}
	 * @see InstantiationAwareBeanPostProcessor#postProcessBeforeInstantiation
	 */
	protected @Nullable Object applyBeanPostProcessorsBeforeInstantiation(Class<?> beanClass, String beanName) {
		for (InstantiationAwareBeanPostProcessor bp : getBeanPostProcessorCache().instantiationAware) {
			Object result = bp.postProcessBeforeInstantiation(beanClass, beanName);
			if (result != null) {
				return result;
			}
		}
		return null;
	}

	/**
	 * Create a new instance for the specified bean, using an appropriate instantiation strategy:
	 * factory method, constructor autowiring, or simple instantiation.
	 * @param beanName the name of the bean
	 * @param mbd the bean definition for the bean
	 * @param args explicit arguments to use for constructor or factory method invocation
	 * @return a BeanWrapper for the new instance
	 * @see #obtainFromSupplier
	 * @see #instantiateUsingFactoryMethod
	 * @see #autowireConstructor
	 * @see #instantiateBean
	 */
	protected BeanWrapper createBeanInstance(String beanName, RootBeanDefinition mbd, @Nullable Object @Nullable [] args) {
		// Make sure bean class is actually resolved at this point.
		Class<?> beanClass = resolveBeanClass(mbd, beanName);

		if (beanClass != null && !Modifier.isPublic(beanClass.getModifiers()) && !mbd.isNonPublicAccessAllowed()) {
			throw new BeanCreationException(mbd.getResourceDescription(), beanName,
					"Bean class isn't public, and non-public access not allowed: " + beanClass.getName());
		}

		if (args == null) {
			Supplier<?> instanceSupplier = mbd.getInstanceSupplier();
			if (instanceSupplier != null) {
				return obtainFromSupplier(instanceSupplier, beanName, mbd);
			}
		}

		if (mbd.getFactoryMethodName() != null) {
			return instantiateUsingFactoryMethod(beanName, mbd, args);
		}

		// Shortcut when re-creating the same bean...
		boolean resolved = false;
		boolean autowireNecessary = false;
		if (args == null) {
			synchronized (mbd.constructorArgumentLock) {
				if (mbd.resolvedConstructorOrFactoryMethod != null) {
					resolved = true;
					autowireNecessary = mbd.constructorArgumentsResolved;
				}
			}
		}
		if (resolved) {
			if (autowireNecessary) {
				return autowireConstructor(beanName, mbd, null, null);
			}
			else {
				return instantiateBean(beanName, mbd);
			}
		}

		// Candidate constructors for autowiring?
		Constructor<?>[] ctors = determineConstructorsFromBeanPostProcessors(beanClass, beanName);
		if (ctors != null || mbd.getResolvedAutowireMode() == AUTOWIRE_CONSTRUCTOR ||
				mbd.hasConstructorArgumentValues() || !ObjectUtils.isEmpty(args)) {
			return autowireConstructor(beanName, mbd, ctors, args);
		}

		// Preferred constructors for default construction?
		ctors = mbd.getPreferredConstructors();
		if (ctors != null) {
			return autowireConstructor(beanName, mbd, ctors, null);
		}

		// No special handling: simply use no-arg constructor.
		return instantiateBean(beanName, mbd);
	}

	/**
	 * Obtain a bean instance from the given supplier.
	 * @param supplier the configured supplier
	 * @param beanName the corresponding bean name
	 * @return a BeanWrapper for the new instance
	 */
	private BeanWrapper obtainFromSupplier(Supplier<?> supplier, String beanName, RootBeanDefinition mbd) {
		String outerBean = this.currentlyCreatedBean.get();
		this.currentlyCreatedBean.set(beanName);
		Object instance;

		try {
			instance = obtainInstanceFromSupplier(supplier, beanName, mbd);
		}
		catch (Throwable ex) {
			if (ex instanceof BeansException beansException) {
				throw beansException;
			}
			throw new BeanCreationException(beanName, "Instantiation of supplied bean failed", ex);
		}
		finally {
			if (outerBean != null) {
				this.currentlyCreatedBean.set(outerBean);
			}
			else {
				this.currentlyCreatedBean.remove();
			}
		}

		if (instance == null) {
			instance = new NullBean();
		}
		BeanWrapper bw = new BeanWrapperImpl(instance);
		initBeanWrapper(bw);
		return bw;
	}

	/**
	 * Obtain a bean instance from the given supplier.
	 * @param supplier the configured supplier
	 * @param beanName the corresponding bean name
	 * @param mbd the bean definition for the bean
	 * @return the bean instance (possibly {@code null})
	 * @since 6.0.7
	 */
	protected @Nullable Object obtainInstanceFromSupplier(Supplier<?> supplier, String beanName, RootBeanDefinition mbd)
			throws Exception {

		if (supplier instanceof ThrowingSupplier<?> throwingSupplier) {
			return throwingSupplier.getWithException();
		}
		return supplier.get();
	}

	/**
	 * Overridden in order to implicitly register the currently created bean as
	 * dependent on further beans getting programmatically retrieved during a
	 * {@link Supplier} callback.
	 * @since 5.0
	 * @see #obtainFromSupplier
	 */
	@Override
	protected Object getObjectForBeanInstance(
			Object beanInstance, String name, String beanName, @Nullable RootBeanDefinition mbd) {

		String currentlyCreatedBean = this.currentlyCreatedBean.get();
		if (currentlyCreatedBean != null) {
			registerDependentBean(beanName, currentlyCreatedBean);
		}

		return super.getObjectForBeanInstance(beanInstance, name, beanName, mbd);
	}

	/**
	 * Determine candidate constructors to use for the given bean, checking all registered
	 * {@link SmartInstantiationAwareBeanPostProcessor SmartInstantiationAwareBeanPostProcessors}.
	 * @param beanClass the raw class of the bean
	 * @param beanName the name of the bean
	 * @return the candidate constructors, or {@code null} if none specified
	 * @throws org.springframework.beans.BeansException in case of errors
	 * @see org.springframework.beans.factory.config.SmartInstantiationAwareBeanPostProcessor#determineCandidateConstructors
	 */
	protected Constructor<?> @Nullable [] determineConstructorsFromBeanPostProcessors(@Nullable Class<?> beanClass, String beanName)
			throws BeansException {

		if (beanClass != null && hasInstantiationAwareBeanPostProcessors()) {
			for (SmartInstantiationAwareBeanPostProcessor bp : getBeanPostProcessorCache().smartInstantiationAware) {
				Constructor<?>[] ctors = bp.determineCandidateConstructors(beanClass, beanName);
				if (ctors != null) {
					return ctors;
				}
			}
		}
		return null;
	}

	/**
	 * Instantiate the given bean using its default constructor.
	 * @param beanName the name of the bean
	 * @param mbd the bean definition for the bean
	 * @return a BeanWrapper for the new instance
	 */
	protected BeanWrapper instantiateBean(String beanName, RootBeanDefinition mbd) {
		try {
			Object beanInstance = getInstantiationStrategy().instantiate(mbd, beanName, this);
			BeanWrapper bw = new BeanWrapperImpl(beanInstance);
			initBeanWrapper(bw);
			return bw;
		}
		catch (Throwable ex) {
			throw new BeanCreationException(mbd.getResourceDescription(), beanName, ex.getMessage(), ex);
		}
	}

	/**
	 * Instantiate the bean using a named factory method. The method may be static, if the
	 * mbd parameter specifies a class, rather than a factoryBean, or an instance variable
	 * on a factory object itself configured using Dependency Injection.
	 * @param beanName the name of the bean
	 * @param mbd the bean definition for the bean
	 * @param explicitArgs argument values passed in programmatically via the getBean method,
	 * or {@code null} if none (implying the use of constructor argument values from bean definition)
	 * @return a BeanWrapper for the new instance
	 * @see #getBean(String, Object[])
	 */
	protected BeanWrapper instantiateUsingFactoryMethod(
			String beanName, RootBeanDefinition mbd, @Nullable Object @Nullable [] explicitArgs) {

		return new ConstructorResolver(this).instantiateUsingFactoryMethod(beanName, mbd, explicitArgs);
	}

	/**
	 * "autowire constructor" (with constructor arguments by type) behavior.
	 * Also applied if explicit constructor argument values are specified,
	 * matching all remaining arguments with beans from the bean factory.
	 * <p>This corresponds to constructor injection: In this mode, a Spring
	 * bean factory is able to host components that expect constructor-based
	 * dependency resolution.
	 * @param beanName the name of the bean
	 * @param mbd the bean definition for the bean
	 * @param ctors the chosen candidate constructors
	 * @param explicitArgs argument values passed in programmatically via the getBean method,
	 * or {@code null} if none (implying the use of constructor argument values from bean definition)
	 * @return a BeanWrapper for the new instance
	 */
	protected BeanWrapper autowireConstructor(
			String beanName, RootBeanDefinition mbd, Constructor<?> @Nullable [] ctors, @Nullable Object @Nullable [] explicitArgs) {

		return new ConstructorResolver(this).autowireConstructor(beanName, mbd, ctors, explicitArgs);
	}

	/**
	 * Populate the bean instance in the given BeanWrapper with the property values
	 * from the bean definition.
	 * @param beanName the name of the bean
	 * @param mbd the bean definition for the bean
	 * @param bw the BeanWrapper with bean instance
	 */
	protected void populateBean(String beanName, RootBeanDefinition mbd, @Nullable BeanWrapper bw) {
		if (bw == null) {
			if (mbd.hasPropertyValues()) {
				throw new BeanCreationException(
						mbd.getResourceDescription(), beanName, "Cannot apply property values to null instance");
			}
			else {
				// Skip property population phase for null instance.
				return;
			}
		}

		if (bw.getWrappedClass().isRecord()) {
			if (mbd.hasPropertyValues()) {
				throw new BeanCreationException(
						mbd.getResourceDescription(), beanName, "Cannot apply property values to a record");
			}
			else {
				// Skip property population phase for records since they are immutable.
				return;
			}
		}

		// Give any InstantiationAwareBeanPostProcessors the opportunity to modify the
		// state of the bean before properties are set. This can be used, for example,
		// to support styles of field injection.
		if (!mbd.isSynthetic() && hasInstantiationAwareBeanPostProcessors()) {
			for (InstantiationAwareBeanPostProcessor bp : getBeanPostProcessorCache().instantiationAware) {
				if (!bp.postProcessAfterInstantiation(bw.getWrappedInstance(), beanName)) {
					return;
				}
			}
		}

		PropertyValues pvs = (mbd.hasPropertyValues() ? mbd.getPropertyValues() : null);

		int resolvedAutowireMode = mbd.getResolvedAutowireMode();
		if (resolvedAutowireMode == AUTOWIRE_BY_NAME || resolvedAutowireMode == AUTOWIRE_BY_TYPE) {
			MutablePropertyValues newPvs = new MutablePropertyValues(pvs);
			// Add property values based on autowire by name if applicable.
			if (resolvedAutowireMode == AUTOWIRE_BY_NAME) {
				autowireByName(beanName, mbd, bw, newPvs);
			}
			// Add property values based on autowire by type if applicable.
			if (resolvedAutowireMode == AUTOWIRE_BY_TYPE) {
				autowireByType(beanName, mbd, bw, newPvs);
			}
			pvs = newPvs;
		}
		if (hasInstantiationAwareBeanPostProcessors()) {
			if (pvs == null) {
				pvs = mbd.getPropertyValues();
			}
			for (InstantiationAwareBeanPostProcessor bp : getBeanPostProcessorCache().instantiationAware) {
				PropertyValues pvsToUse = bp.postProcessProperties(pvs, bw.getWrappedInstance(), beanName);
				if (pvsToUse == null) {
					return;
				}
				pvs = pvsToUse;
			}
		}

		boolean needsDepCheck = (mbd.getDependencyCheck() != AbstractBeanDefinition.DEPENDENCY_CHECK_NONE);
		if (needsDepCheck) {
			PropertyDescriptor[] filteredPds = filterPropertyDescriptorsForDependencyCheck(bw, mbd.allowCaching);
			checkDependencies(beanName, mbd, filteredPds, pvs);
		}

		if (pvs != null) {
			applyPropertyValues(beanName, mbd, bw, pvs);
		}
	}

	/**
	 * Fill in any missing property values with references to
	 * other beans in this factory if autowire is set to "byName".
	 * @param beanName the name of the bean we're wiring up.
	 * Useful for debugging messages; not used functionally.
	 * @param mbd bean definition to update through autowiring
	 * @param bw the BeanWrapper from which we can obtain information about the bean
	 * @param pvs the PropertyValues to register wired objects with
	 */
	protected void autowireByName(
			String beanName, AbstractBeanDefinition mbd, BeanWrapper bw, MutablePropertyValues pvs) {

		String[] propertyNames = unsatisfiedNonSimpleProperties(mbd, bw);
		for (String propertyName : propertyNames) {
			if (containsBean(propertyName)) {
				Object bean = getBean(propertyName);
				pvs.add(propertyName, bean);
				registerDependentBean(propertyName, beanName);
				if (logger.isTraceEnabled()) {
					logger.trace("Added autowiring by name from bean name '" + beanName +
							"' via property '" + propertyName + "' to bean named '" + propertyName + "'");
				}
			}
			else {
				if (logger.isTraceEnabled()) {
					logger.trace("Not autowiring property '" + propertyName + "' of bean '" + beanName +
							"' by name: no matching bean found");
				}
			}
		}
	}

	/**
	 * Abstract method defining "autowire by type" (bean properties by type) behavior.
	 * <p>This is like PicoContainer default, in which there must be exactly one bean
	 * of the property type in the bean factory. This makes bean factories simple to
	 * configure for small namespaces, but doesn't work as well as standard Spring
	 * behavior for bigger applications.
	 * @param beanName the name of the bean to autowire by type
	 * @param mbd the merged bean definition to update through autowiring
	 * @param bw the BeanWrapper from which we can obtain information about the bean
	 * @param pvs the PropertyValues to register wired objects with
	 */
	protected void autowireByType(
			String beanName, AbstractBeanDefinition mbd, BeanWrapper bw, MutablePropertyValues pvs) {

		TypeConverter converter = getCustomTypeConverter();
		if (converter == null) {
			converter = bw;
		}

		String[] propertyNames = unsatisfiedNonSimpleProperties(mbd, bw);
		Set<String> autowiredBeanNames = new LinkedHashSet<>(propertyNames.length * 2);
		for (String propertyName : propertyNames) {
			try {
				PropertyDescriptor pd = bw.getPropertyDescriptor(propertyName);
				// Don't try autowiring by type for type Object: never makes sense,
				// even if it technically is an unsatisfied, non-simple property.
				if (Object.class != pd.getPropertyType()) {
					MethodParameter methodParam = BeanUtils.getWriteMethodParameter(pd);
					// Do not allow eager init for type matching in case of a prioritized post-processor.
					boolean eager = !(bw.getWrappedInstance() instanceof PriorityOrdered);
					DependencyDescriptor desc = new AutowireByTypeDependencyDescriptor(methodParam, eager);
					Object autowiredArgument = resolveDependency(desc, beanName, autowiredBeanNames, converter);
					if (autowiredArgument != null) {
						pvs.add(propertyName, autowiredArgument);
					}
					for (String autowiredBeanName : autowiredBeanNames) {
						registerDependentBean(autowiredBeanName, beanName);
						if (logger.isTraceEnabled()) {
							logger.trace("Autowiring by type from bean name '" + beanName + "' via property '" +
									propertyName + "' to bean named '" + autowiredBeanName + "'");
						}
					}
					autowiredBeanNames.clear();
				}
			}
			catch (BeansException ex) {
				throw new UnsatisfiedDependencyException(mbd.getResourceDescription(), beanName, propertyName, ex);
			}
		}
	}


	/**
	 * Return an array of non-simple bean properties that are unsatisfied.
	 * These are probably unsatisfied references to other beans in the
	 * factory. Does not include simple properties like primitives or Strings.
	 * @param mbd the merged bean definition the bean was created with
	 * @param bw the BeanWrapper the bean was created with
	 * @return an array of bean property names
	 * @see org.springframework.beans.BeanUtils#isSimpleProperty
	 */
	protected String[] unsatisfiedNonSimpleProperties(AbstractBeanDefinition mbd, BeanWrapper bw) {
		Set<String> result = new TreeSet<>();
		PropertyValues pvs = mbd.getPropertyValues();
		PropertyDescriptor[] pds = bw.getPropertyDescriptors();
		for (PropertyDescriptor pd : pds) {
			if (pd.getWriteMethod() != null && !isExcludedFromDependencyCheck(pd) && !pvs.contains(pd.getName()) &&
					!BeanUtils.isSimpleProperty(pd.getPropertyType())) {
				result.add(pd.getName());
			}
		}
		return StringUtils.toStringArray(result);
	}

	/**
	 * Extract a filtered set of PropertyDescriptors from the given BeanWrapper,
	 * excluding ignored dependency types or properties defined on ignored dependency interfaces.
	 * @param bw the BeanWrapper the bean was created with
	 * @param cache whether to cache filtered PropertyDescriptors for the given bean Class
	 * @return the filtered PropertyDescriptors
	 * @see #isExcludedFromDependencyCheck
	 * @see #filterPropertyDescriptorsForDependencyCheck(org.springframework.beans.BeanWrapper)
	 */
	protected PropertyDescriptor[] filterPropertyDescriptorsForDependencyCheck(BeanWrapper bw, boolean cache) {
		PropertyDescriptor[] filtered = this.filteredPropertyDescriptorsCache.get(bw.getWrappedClass());
		if (filtered == null) {
			filtered = filterPropertyDescriptorsForDependencyCheck(bw);
			if (cache) {
				PropertyDescriptor[] existing =
						this.filteredPropertyDescriptorsCache.putIfAbsent(bw.getWrappedClass(), filtered);
				if (existing != null) {
					filtered = existing;
				}
			}
		}
		return filtered;
	}

	/**
	 * Extract a filtered set of PropertyDescriptors from the given BeanWrapper,
	 * excluding ignored dependency types or properties defined on ignored dependency interfaces.
	 * @param bw the BeanWrapper the bean was created with
	 * @return the filtered PropertyDescriptors
	 * @see #isExcludedFromDependencyCheck
	 */
	protected PropertyDescriptor[] filterPropertyDescriptorsForDependencyCheck(BeanWrapper bw) {
		List<PropertyDescriptor> pds = new ArrayList<>(Arrays.asList(bw.getPropertyDescriptors()));
		pds.removeIf(this::isExcludedFromDependencyCheck);
		return pds.toArray(new PropertyDescriptor[0]);
	}

	/**
	 * Determine whether the given bean property is excluded from dependency checks.
	 * <p>This implementation excludes properties defined by CGLIB and
	 * properties whose type matches an ignored dependency type or which
	 * are defined by an ignored dependency interface.
	 * @param pd the PropertyDescriptor of the bean property
	 * @return whether the bean property is excluded
	 * @see #ignoreDependencyType(Class)
	 * @see #ignoreDependencyInterface(Class)
	 */
	protected boolean isExcludedFromDependencyCheck(PropertyDescriptor pd) {
		return (AutowireUtils.isExcludedFromDependencyCheck(pd) ||
				this.ignoredDependencyTypes.contains(pd.getPropertyType()) ||
				AutowireUtils.isSetterDefinedInInterface(pd, this.ignoredDependencyInterfaces));
	}

	/**
	 * Perform a dependency check that all properties exposed have been set,
	 * if desired. Dependency checks can be objects (collaborating beans),
	 * simple (primitives and String), or all (both).
	 * @param beanName the name of the bean
	 * @param mbd the merged bean definition the bean was created with
	 * @param pds the relevant property descriptors for the target bean
	 * @param pvs the property values to be applied to the bean
	 * @see #isExcludedFromDependencyCheck(java.beans.PropertyDescriptor)
	 */
	protected void checkDependencies(
			String beanName, AbstractBeanDefinition mbd, PropertyDescriptor[] pds, @Nullable PropertyValues pvs)
			throws UnsatisfiedDependencyException {

		int dependencyCheck = mbd.getDependencyCheck();
		for (PropertyDescriptor pd : pds) {
			if (pd.getWriteMethod() != null && (pvs == null || !pvs.contains(pd.getName()))) {
				boolean isSimple = BeanUtils.isSimpleProperty(pd.getPropertyType());
				boolean unsatisfied = (dependencyCheck == AbstractBeanDefinition.DEPENDENCY_CHECK_ALL) ||
						(isSimple && dependencyCheck == AbstractBeanDefinition.DEPENDENCY_CHECK_SIMPLE) ||
						(!isSimple && dependencyCheck == AbstractBeanDefinition.DEPENDENCY_CHECK_OBJECTS);
				if (unsatisfied) {
					throw new UnsatisfiedDependencyException(mbd.getResourceDescription(), beanName, pd.getName(),
							"Set this property value or disable dependency checking for this bean.");
				}
			}
		}
	}

	/**
	 * Apply the given property values, resolving any runtime references
	 * to other beans in this bean factory. Must use deep copy, so we
	 * don't permanently modify this property.
	 * @param beanName the bean name passed for better exception information
	 * @param mbd the merged bean definition
	 * @param bw the BeanWrapper wrapping the target object
	 * @param pvs the new property values
	 */
	protected void applyPropertyValues(String beanName, BeanDefinition mbd, BeanWrapper bw, PropertyValues pvs) {
		if (pvs.isEmpty()) {
			return;
		}

		MutablePropertyValues mpvs = null;
		List<PropertyValue> original;

		if (pvs instanceof MutablePropertyValues _mpvs) {
			mpvs = _mpvs;
			if (mpvs.isConverted()) {
				// Shortcut: use the pre-converted values as-is.
				try {
					bw.setPropertyValues(mpvs);
					return;
				}
				catch (BeansException ex) {
					throw new BeanCreationException(
							mbd.getResourceDescription(), beanName, "Error setting property values", ex);
				}
			}
			original = mpvs.getPropertyValueList();
		}
		else {
			original = Arrays.asList(pvs.getPropertyValues());
		}

		TypeConverter converter = getCustomTypeConverter();
		if (converter == null) {
			converter = bw;
		}
		BeanDefinitionValueResolver valueResolver = new BeanDefinitionValueResolver(this, beanName, mbd, converter);

		// Create a deep copy, resolving any references for values.
		List<PropertyValue> deepCopy = new ArrayList<>(original.size());
		boolean resolveNecessary = false;
		for (PropertyValue pv : original) {
			if (pv.isConverted()) {
				deepCopy.add(pv);
			}
			else {
				String propertyName = pv.getName();
				Object originalValue = pv.getValue();
				if (originalValue == AutowiredPropertyMarker.INSTANCE) {
					Method writeMethod = bw.getPropertyDescriptor(propertyName).getWriteMethod();
					if (writeMethod == null) {
						throw new IllegalArgumentException("Autowire marker for property without write method: " + pv);
					}
					originalValue = new DependencyDescriptor(new MethodParameter(writeMethod, 0), true);
				}
				Object resolvedValue = valueResolver.resolveValueIfNecessary(pv, originalValue);
				Object convertedValue = resolvedValue;
				boolean convertible = isConvertibleProperty(propertyName, bw);
				if (convertible) {
					convertedValue = convertForProperty(resolvedValue, propertyName, bw, converter);
				}
				// Possibly store converted value in merged bean definition,
				// in order to avoid re-conversion for every created bean instance.
				if (resolvedValue == originalValue) {
					if (convertible) {
						pv.setConvertedValue(convertedValue);
					}
					deepCopy.add(pv);
				}
				else if (convertible && originalValue instanceof TypedStringValue typedStringValue &&
						!typedStringValue.isDynamic() &&
						!(convertedValue instanceof Collection || ObjectUtils.isArray(convertedValue))) {
					pv.setConvertedValue(convertedValue);
					deepCopy.add(pv);
				}
				else {
					resolveNecessary = true;
					deepCopy.add(new PropertyValue(pv, convertedValue));
				}
			}
		}
		if (mpvs != null && !resolveNecessary) {
			mpvs.setConverted();
		}

		// Set our (possibly massaged) deep copy.
		try {
			bw.setPropertyValues(new MutablePropertyValues(deepCopy));
		}
		catch (BeansException ex) {
			throw new BeanCreationException(mbd.getResourceDescription(), beanName, ex.getMessage(), ex);
		}
	}

	/**
	 * Determine whether the factory should cache a converted value for the given property.
	 */
	private boolean isConvertibleProperty(String propertyName, BeanWrapper bw) {
		try {
			return !PropertyAccessorUtils.isNestedOrIndexedProperty(propertyName) &&
					BeanUtils.hasUniqueWriteMethod(bw.getPropertyDescriptor(propertyName));
		}
		catch (InvalidPropertyException ex) {
			return false;
		}
	}

	/**
	 * Convert the given value for the specified target property.
	 */
	private @Nullable Object convertForProperty(
			@Nullable Object value, String propertyName, BeanWrapper bw, TypeConverter converter) {

		if (converter instanceof BeanWrapperImpl beanWrapper) {
			return beanWrapper.convertForProperty(value, propertyName);
		}
		else {
			PropertyDescriptor pd = bw.getPropertyDescriptor(propertyName);
			MethodParameter methodParam = BeanUtils.getWriteMethodParameter(pd);
			return converter.convertIfNecessary(value, pd.getPropertyType(), methodParam);
		}
	}


	/**
	 * Initialize the given bean instance, applying factory callbacks
	 * as well as init methods and bean post processors.
	 * <p>Called from {@link #createBean} for traditionally defined beans,
	 * and from {@link #initializeBean} for existing bean instances.
	 * @param beanName the bean name in the factory (for debugging purposes)
	 * @param bean the new bean instance we may need to initialize
	 * @param mbd the bean definition that the bean was created with
	 * (can also be {@code null}, if given an existing bean instance)
	 * @return the initialized bean instance (potentially wrapped)
	 * @see BeanNameAware
	 * @see BeanClassLoaderAware
	 * @see BeanFactoryAware
	 * @see #applyBeanPostProcessorsBeforeInitialization
	 * @see #invokeInitMethods
	 * @see #applyBeanPostProcessorsAfterInitialization
	 */
	@SuppressWarnings("deprecation")
	protected Object initializeBean(String beanName, Object bean, @Nullable RootBeanDefinition mbd) {
		invokeAwareMethods(beanName, bean);

		Object wrappedBean = bean;
		if (mbd == null || !mbd.isSynthetic()) {
			wrappedBean = applyBeanPostProcessorsBeforeInitialization(wrappedBean, beanName);
		}

		try {
			invokeInitMethods(beanName, wrappedBean, mbd);
		}
		catch (Throwable ex) {
			throw new BeanCreationException(
					(mbd != null ? mbd.getResourceDescription() : null), beanName, ex.getMessage(), ex);
		}
		if (mbd == null || !mbd.isSynthetic()) {
			wrappedBean = applyBeanPostProcessorsAfterInitialization(wrappedBean, beanName);
		}

		return wrappedBean;
	}

	private void invokeAwareMethods(String beanName, Object bean) {
		if (bean instanceof Aware) {
			if (bean instanceof BeanNameAware beanNameAware) {
				beanNameAware.setBeanName(beanName);
			}
			if (bean instanceof BeanClassLoaderAware beanClassLoaderAware) {
				ClassLoader bcl = getBeanClassLoader();
				if (bcl != null) {
					beanClassLoaderAware.setBeanClassLoader(bcl);
				}
			}
			if (bean instanceof BeanFactoryAware beanFactoryAware) {
				beanFactoryAware.setBeanFactory(AbstractAutowireCapableBeanFactory.this);
			}
		}
	}

	/**
	 * Give a bean a chance to initialize itself after all its properties are set,
	 * and a chance to know about its owning bean factory (this object).
	 * <p>This means checking whether the bean implements {@link InitializingBean}
	 * or defines any custom init methods, and invoking the necessary callback(s)
	 * if it does.
	 * @param beanName the bean name in the factory (for debugging purposes)
	 * @param bean the new bean instance we may need to initialize
	 * @param mbd the merged bean definition that the bean was created with
	 * (can also be {@code null}, if given an existing bean instance)
	 * @throws Throwable if thrown by init methods or by the invocation process
	 * @see #invokeCustomInitMethod
	 */
	protected void invokeInitMethods(String beanName, Object bean, @Nullable RootBeanDefinition mbd)
			throws Throwable {

		boolean isInitializingBean = (bean instanceof InitializingBean);
		if (isInitializingBean && (mbd == null || !mbd.hasAnyExternallyManagedInitMethod("afterPropertiesSet"))) {
			if (logger.isTraceEnabled()) {
				logger.trace("Invoking afterPropertiesSet() on bean with name '" + beanName + "'");
			}
			((InitializingBean) bean).afterPropertiesSet();
		}

		if (mbd != null && bean.getClass() != NullBean.class) {
			String[] initMethodNames = mbd.getInitMethodNames();
			if (initMethodNames != null) {
				for (String initMethodName : initMethodNames) {
					if (StringUtils.hasLength(initMethodName) &&
							!(isInitializingBean && "afterPropertiesSet".equals(initMethodName)) &&
							!mbd.hasAnyExternallyManagedInitMethod(initMethodName)) {
						invokeCustomInitMethod(beanName, bean, mbd, initMethodName);
					}
				}
			}
		}
	}

	/**
	 * Invoke the specified custom init method on the given bean.
	 * <p>Called by {@link #invokeInitMethods(String, Object, RootBeanDefinition)}.
	 * <p>Can be overridden in subclasses for custom resolution of init methods
	 * with arguments.
	 * @see #invokeInitMethods
	 */
	protected void invokeCustomInitMethod(String beanName, Object bean, RootBeanDefinition mbd, String initMethodName)
			throws Throwable {

		Class<?> beanClass = bean.getClass();
		MethodDescriptor descriptor = MethodDescriptor.create(beanName, beanClass, initMethodName);
		String methodName = descriptor.methodName();

		Method initMethod = (mbd.isNonPublicAccessAllowed() ?
				BeanUtils.findMethod(descriptor.declaringClass(), methodName) :
				ClassUtils.getMethodIfAvailable(beanClass, methodName));

		if (initMethod == null) {
			if (mbd.isEnforceInitMethod()) {
				throw new BeanDefinitionValidationException("Could not find an init method named '" +
						methodName + "' on bean with name '" + beanName + "'");
			}
			else {
				if (logger.isTraceEnabled()) {
					logger.trace("No default init method named '" + methodName +
							"' found on bean with name '" + beanName + "'");
				}
				// Ignore non-existent default lifecycle methods.
				return;
			}
		}

		if (logger.isTraceEnabled()) {
			logger.trace("Invoking init method '" + methodName + "' on bean with name '" + beanName + "'");
		}
		Method methodToInvoke = ClassUtils.getPubliclyAccessibleMethodIfPossible(initMethod, beanClass);

		try {
			ReflectionUtils.makeAccessible(methodToInvoke);
			methodToInvoke.invoke(bean);
		}
		catch (InvocationTargetException ex) {
			throw ex.getTargetException();
		}
	}


	/**
	 * Applies the {@code postProcessAfterInitialization} callback of all
	 * registered BeanPostProcessors, giving them a chance to post-process the
	 * object obtained from FactoryBeans (for example, to auto-proxy them).
	 * @see #applyBeanPostProcessorsAfterInitialization
	 */
	@SuppressWarnings("deprecation")
	@Override
	protected Object postProcessObjectFromFactoryBean(Object object, String beanName) {
		return applyBeanPostProcessorsAfterInitialization(object, beanName);
	}

	/**
	 * Overridden to clear FactoryBean instance cache as well.
	 */
	@Override
	protected void removeSingleton(String beanName) {
		super.removeSingleton(beanName);
		this.factoryBeanInstanceCache.remove(beanName);
	}

	/**
	 * Overridden to clear FactoryBean instance cache as well.
	 */
	@Override
	protected void clearSingletonCache() {
		super.clearSingletonCache();
		this.factoryBeanInstanceCache.clear();
	}

	/**
	 * Expose the logger to collaborating delegates.
	 * @since 5.0.7
	 */
	Log getLogger() {
		return logger;
	}


	/**
	 * {@link RootBeanDefinition} subclass for {@code #createBean} calls with
	 * flexible selection of a Kotlin primary / single public / single non-public
	 * constructor candidate in addition to the default constructor.
	 * @see BeanUtils#getResolvableConstructor(Class)
	 */
	@SuppressWarnings("serial")
	private static class CreateFromClassBeanDefinition extends RootBeanDefinition {

		public CreateFromClassBeanDefinition(Class<?> beanClass) {
			super(beanClass);
		}

		public CreateFromClassBeanDefinition(CreateFromClassBeanDefinition original) {
			super(original);
		}

		@Override
		public Constructor<?> @Nullable [] getPreferredConstructors() {
			Constructor<?>[] fromAttribute = super.getPreferredConstructors();
			if (fromAttribute != null) {
				return fromAttribute;
			}
			return ConstructorResolver.determinePreferredConstructors(getBeanClass());
		}

		@Override
		public RootBeanDefinition cloneBeanDefinition() {
			return new CreateFromClassBeanDefinition(this);
		}
	}


	/**
	 * Special DependencyDescriptor variant for Spring's good old autowire="byType" mode.
	 * Always optional; never considering the parameter name for choosing a primary candidate.
	 */
	@SuppressWarnings("serial")
	private static class AutowireByTypeDependencyDescriptor extends DependencyDescriptor {

		public AutowireByTypeDependencyDescriptor(MethodParameter methodParameter, boolean eager) {
			super(methodParameter, false, eager);
		}

		@Override
		public @Nullable String getDependencyName() {
			return null;
		}
	}


	/**
	 * {@link MethodCallback} used to find {@link FactoryBean} type information.
	 */
	private static class FactoryBeanMethodTypeFinder implements MethodCallback {

		private final String factoryMethodName;

		private ResolvableType result = ResolvableType.NONE;

		FactoryBeanMethodTypeFinder(String factoryMethodName) {
			this.factoryMethodName = factoryMethodName;
		}

		@Override
		public void doWith(Method method) throws IllegalArgumentException {
			if (isFactoryBeanMethod(method)) {
				ResolvableType returnType = ResolvableType.forMethodReturnType(method);
				ResolvableType candidate = returnType.as(FactoryBean.class).getGeneric();
				if (this.result == ResolvableType.NONE) {
					this.result = candidate;
				}
				else {
					Class<?> resolvedResult = this.result.resolve();
					Class<?> commonAncestor = ClassUtils.determineCommonAncestor(candidate.resolve(), resolvedResult);
					if (!ObjectUtils.nullSafeEquals(resolvedResult, commonAncestor)) {
						this.result = ResolvableType.forClass(commonAncestor);
					}
				}
			}
		}

		private boolean isFactoryBeanMethod(Method method) {
			return (method.getName().equals(this.factoryMethodName) &&
					FactoryBean.class.isAssignableFrom(method.getReturnType()));
		}

		ResolvableType getResult() {
			Class<?> resolved = this.result.resolve();
			boolean foundResult = resolved != null && resolved != Object.class;
			return (foundResult ? this.result : ResolvableType.NONE);
		}
	}

}<|MERGE_RESOLUTION|>--- conflicted
+++ resolved
@@ -983,18 +983,12 @@
 	 * @return the FactoryBean instance, or {@code null} to indicate
 	 * that we couldn't obtain a shortcut FactoryBean instance
 	 */
-<<<<<<< HEAD
 	private @Nullable FactoryBean<?> getSingletonFactoryBeanForTypeCheck(String beanName, RootBeanDefinition mbd) {
-		this.singletonLock.lock();
-=======
-	@Nullable
-	private FactoryBean<?> getSingletonFactoryBeanForTypeCheck(String beanName, RootBeanDefinition mbd) {
 		boolean locked = this.singletonLock.tryLock();
 		if (!locked) {
 			return null;
 		}
 
->>>>>>> 8771b9ea
 		try {
 			BeanWrapper bw = this.factoryBeanInstanceCache.get(beanName);
 			if (bw != null) {
