--- conflicted
+++ resolved
@@ -24,17 +24,10 @@
 	groovyVersion        = "2.5.7"
 	hsqldbVersion        = "2.5.0"
 	jackson2Version      = "2.9.9"
-<<<<<<< HEAD
-	jettyVersion         = "9.4.19.v20190610"
+	jettyVersion         = "9.4.20.v20190813"
 	junit5Version        = "5.5.1"
 	kotlinVersion        = "1.3.50"
 	log4jVersion         = "2.12.0"
-=======
-	jettyVersion         = "9.4.20.v20190813"
-	junit5Version        = "5.3.2"
-	kotlinVersion        = "1.2.71"
-	log4jVersion         = "2.11.2"
->>>>>>> 4e4ec266
 	nettyVersion         = "4.1.38.Final"
 	reactorVersion       = "Dysprosium-M3"
 	rsocketVersion       = "1.0.0-RC3-SNAPSHOT"
